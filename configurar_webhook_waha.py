#!/usr/bin/env python3
"""
Configurador Webhook WAHA - Solução Completa

Este script resolve os problemas identificados:
1. ✅ Atualiza automaticamente o arquivo .env
2. ✅ Configura webhook corretamente no WAHA  
3. ✅ Testa conectividade antes de configurar
4. ✅ Gera API keys seguras
5. ✅ Interface step-by-step

Execute: python configurador_webhook_waha.py
"""

import asyncio
import requests
import json
import os
import hashlib
import secrets
import string
import time
from pathlib import Path
from dotenv import load_dotenv, set_key

class Cores:
    VERDE = '\033[92m'
    AMARELO = '\033[93m'
    VERMELHO = '\033[91m'
    AZUL = '\033[94m'
    MAGENTA = '\033[95m'
    CIANO = '\033[96m'
    RESET = '\033[0m'
    NEGRITO = '\033[1m'

def print_colorido(texto: str, cor: str = Cores.RESET):
    """Imprime texto colorido."""
    print(f"{cor}{texto}{Cores.RESET}")

def print_titulo(titulo: str):
    """Imprime título formatado."""
    print("\n" + "=" * 60)
    print_colorido(f"  {titulo}", Cores.NEGRITO + Cores.AZUL)
    print("=" * 60)

def print_sucesso(mensagem: str):
    print_colorido(f"✅ {mensagem}", Cores.VERDE)

def print_erro(mensagem: str):
    print_colorido(f"❌ {mensagem}", Cores.VERMELHO)

def print_aviso(mensagem: str):
    print_colorido(f"⚠️  {mensagem}", Cores.AMARELO)

def print_info(mensagem: str):
    print_colorido(f"ℹ️  {mensagem}", Cores.AZUL)

class ConfiguradorWebhookWAHA:
    """
    Configurador completo que resolve todos os problemas identificados.
    
    Problemas resolvidos:
    1. Geração e salvamento automático da WAHA_API_KEY
    2. Obtenção e salvamento automático da NGROK_URL
    3. Configuração correta do webhook no WAHA
    4. Testes de conectividade antes da configuração
    5. Interface passo-a-passo para debug
    
    Attributes:
        env_path: Caminho para o arquivo .env
        waha_api_key: API key gerada ou existente
        ngrok_url: URL pública do ngrok
        webhook_url: URL completa do webhook
    """
    
    def __init__(self):
        """
        Inicializa o configurador.
        
        Examples:
            >>> config = ConfiguradorWebhookWAHA()
            >>> print(config.env_path)
            .env
        """
        self.env_path = Path(".env")
        self.waha_api_key_plain = None
        self.waha_api_key_hash = None
        self.ngrok_url = None
        self.webhook_url = None
        self.waha_base_url = os.getenv("WAHA_BASE_URL", "http://localhost:3000")
        
        # Carregar .env se existir
        if self.env_path.exists():
            load_dotenv()
    
    def gerar_api_key_segura(self) -> tuple[str, str]:
        """
        Gera uma API key segura e seu hash SHA512.

        Returns:
            tuple[str, str]: Tupla contendo a chave em texto plano e o hash
            no formato ``sha512:<hash>``.

        Examples:
            >>> config = ConfiguradorWebhookWAHA()
            >>> plain, hashed = config.gerar_api_key_segura()
            >>> plain != hashed and hashed.startswith("sha512:")
            True
        """
        # Gerar string aleatória segura (texto plano)
        random_string = ''.join(
            secrets.choice(string.ascii_letters + string.digits) for _ in range(64)
        )

        # Criar hash SHA512
        sha512_hash = hashlib.sha512(random_string.encode()).hexdigest()

        return random_string, f"sha512:{sha512_hash}"
    
    def atualizar_env(self, chave: str, valor: str):
        """
        Atualiza ou adiciona uma chave no arquivo .env.
        
        Args:
            chave: Nome da variável de ambiente
            valor: Valor a ser definido
            
        Examples:
            >>> config = ConfiguradorWebhookWAHA()
            >>> config.atualizar_env("TEST_VAR", "test_value")
        """
        try:
            # Usar python-dotenv para atualizar corretamente
            set_key(str(self.env_path), chave, valor)
            print_info(f"✓ {chave} atualizada no .env")
        except Exception as e:
            print_erro(f"Erro ao atualizar {chave}: {e}")
    
    def obter_ngrok_url(self) -> str:
        """
        Obtém a URL pública atual do ngrok.
        
        Returns:
            str: URL pública do ngrok ou None se não encontrada
            
        Examples:
            >>> config = ConfiguradorWebhookWAHA()
            >>> url = config.obter_ngrok_url()
            >>> print(url.startswith("https://") if url else "None")
        """
        try:
            print_info("Obtendo URL do ngrok...")
            response = requests.get("http://localhost:4040/api/tunnels", timeout=5)
            
            if response.status_code == 200:
                data = response.json()
                tunnels = data.get("tunnels", [])
                
                for tunnel in tunnels:
                    if tunnel.get("proto") == "https":
                        url = tunnel.get("public_url")
                        print_sucesso(f"URL do ngrok encontrada: {url}")
                        return url
                
                print_erro("Nenhum túnel HTTPS encontrado no ngrok")
                return None
            else:
                print_erro(f"Ngrok API retornou status {response.status_code}")
                return None
                
        except requests.exceptions.ConnectionError:
            print_erro("Ngrok não está rodando em localhost:4040")
            print_info("Execute: ngrok http 8000")
            return None
        except Exception as e:
            print_erro(f"Erro ao obter URL do ngrok: {e}")
            return None
    
    def verificar_api_funcionando(self) -> bool:
        """
        Verifica se a API FastAPI está funcionando.
        
        Returns:
            bool: True se a API está respondendo
        """
        try:
            print_info("Verificando se API FastAPI está rodando...")
            response = requests.get("http://localhost:8000/", timeout=5)
            
            if response.status_code == 200:
                print_sucesso("API FastAPI está funcionando")
                return True
            else:
                print_erro(f"API retornou status {response.status_code}")
                return False
                
        except requests.exceptions.ConnectionError:
            print_erro("API não está rodando em localhost:8000")
            print_info("Execute: python -m uvicorn app.main:app --host 0.0.0.0 --port 8000")
            return False
        except Exception as e:
            print_erro(f"Erro ao verificar API: {e}")
            return False
    
    def testar_webhook_conectividade(self, webhook_url: str) -> bool:
        """
        Testa se o webhook está acessível externamente.
        
        Args:
            webhook_url: URL completa do webhook para testar
            
        Returns:
            bool: True se o webhook está acessível
            
        Examples:
            >>> config = ConfiguradorWebhookWAHA()
            >>> ok = config.testar_webhook_conectividade("https://test.ngrok.app/webhook/whatsapp")
            >>> print(type(ok))
            <class 'bool'>
        """
        try:
            print_info("Testando acessibilidade do webhook...")
            
            # Fazer uma requisição POST de teste
            test_payload = {
                "payload": {
                    "event": "test",
                    "data": {
                        "from": "test@c.us",
                        "id": "test_msg_123",
                        "type": "text",
                        "body": "teste de conectividade"
                    }
                }
            }
            
            response = requests.post(
                webhook_url,
                json=test_payload,
                timeout=10,
                headers={"Content-Type": "application/json"}
            )
            
            if response.status_code == 200:
                try:
                    data = response.json()
                    if data.get("status") == "received":
                        print_sucesso("Webhook está acessível e respondendo corretamente")
                        return True
                except:
                    pass
                
                print_sucesso("Webhook está acessível")
                return True
            else:
                print_erro(f"Webhook retornou status {response.status_code}")
                return False
                
        except requests.exceptions.Timeout:
            print_erro("Timeout ao testar webhook (>10s)")
            return False
        except requests.exceptions.ConnectionError:
            print_erro("Não foi possível conectar com o webhook")
            print_info("Verifique se a URL do ngrok está correta")
            return False
        except Exception as e:
            print_erro(f"Erro ao testar webhook: {e}")
            return False
    
    def verificar_waha_funcionando(self) -> bool:
        """
        Verifica se o WAHA está funcionando.
        
        Returns:
            bool: True se WAHA está acessível
        """
        try:
            print_info("Verificando se WAHA está funcionando...")
            response = requests.get(f"{self.waha_base_url}/api/sessions", timeout=5)
            
            if response.status_code in [200, 401]:  # 401 é OK se tiver autenticação
                print_sucesso("WAHA está funcionando")
                return True
            else:
                print_erro(f"WAHA retornou status {response.status_code}")
                return False
                
        except requests.exceptions.ConnectionError:
            print_erro(f"WAHA não está rodando em {self.waha_base_url}")
            print_info(
                "Execute: docker run -it --rm -p 3000:3000 devlikeapro/waha"
            )
            return False
        except Exception as e:
            print_erro(f"Erro ao verificar WAHA: {e}")
            return False
    
    def configurar_webhook_no_waha(self, api_key_plain: str, webhook_url: str) -> bool:
        """
        Configura o webhook no WAHA corretamente.

        Args:
            api_key_plain: API key em texto plano
            webhook_url: URL do webhook
            
        Returns:
            bool: True se configurado com sucesso
            
        Examples:
            >>> config = ConfiguradorWebhookWAHA()
            >>> ok = config.configurar_webhook_no_waha("sha512:key", "https://test.ngrok.app/webhook/whatsapp")
            >>> print(type(ok))
            <class 'bool'>
        """
        try:
            print_info("Configurando webhook no WAHA...")
            
            # Primeiro, parar sessão existente se houver
            headers = {
                "Content-Type": "application/json",
                "X-Api-Key": api_key_plain,
            }

            session_name = os.getenv("WHATSAPP_SESSION_NAME", "default")

            # Tentar parar sessão existente (ignorar erros)
            try:
                requests.delete(
<<<<<<< HEAD
                    f"{self.waha_base_url}/api/sessions/default",
                    headers=headers,
                    timeout=5
=======
                    f"http://localhost:3000/api/sessions/{session_name}",
                    headers=headers,
                    timeout=5,
>>>>>>> 2d9ff843
                )
                time.sleep(2)  # Aguardar um pouco
            except:
                pass

            # Criar nova sessão com webhook
            session_config = {
                "name": session_name,
                "start": True,
                "config": {
                    "metadata": {
                        "user.id": "123",
                        "user.email": "bot@exemplo.com"
                    },
                    "proxy": None,
                    "debug": False,
                    "noweb": {
                        "store": {
                            "enabled": True,
                            "fullSync": False
                        }
                    },
                    "webhooks": [
                        {
                            "url": webhook_url,
                            "events": [
                                "message",
                                "session.status"
                            ],
                            "hmac": None,
                            "retries": None,
                            "customHeaders": None
                        }
                    ]
                }
            }
            
            response = requests.post(
                f"{self.waha_base_url}/api/sessions",
                json=session_config,
                headers=headers,
                timeout=15
            )
            
            if response.status_code in [200, 201]:
                print_sucesso("Sessão WAHA criada com webhook configurado")
                
                # Aguardar um pouco e verificar status
                time.sleep(3)
                try:
                    status_response = requests.get(
<<<<<<< HEAD
                        f"{self.waha_base_url}/api/sessions/default",
                        headers=headers,
                        timeout=5
=======
                        f"http://localhost:3000/api/sessions/{session_name}",
                        headers=headers,
                        timeout=5,
>>>>>>> 2d9ff843
                    )
                    if status_response.status_code == 200:
                        status_data = status_response.json()
                        status = status_data.get("status", "UNKNOWN")
                        print_info(f"Status da sessão: {status}")
                        
                        if status == "SCAN_QR_CODE":
                            print_sucesso("Sessão pronta! Você precisa escanear o QR code")
                            print_info(
                                f"Acesse {self.waha_base_url} para ver o QR code"
                            )
                        elif status == "WORKING":
                            print_sucesso("Sessão já autenticada e funcionando!")
                            
                except Exception as e:
                    print_aviso(f"Não foi possível verificar status: {e}")
                
                return True
            else:
                print_erro(f"Falha ao criar sessão: {response.status_code}")
                try:
                    error_detail = response.json()
                    print_erro(f"Detalhes: {error_detail}")
                except:
                    print_erro(f"Resposta: {response.text}")
                return False
                
        except Exception as e:
            print_erro(f"Erro ao configurar webhook no WAHA: {e}")
            return False
    
    async def configuracao_completa(self):
        """
        Executa configuração completa passo a passo.
        
        Esta função resolve todos os problemas identificados:
        1. Gera/obtém API key segura
        2. Obtém URL do ngrok
        3. Atualiza .env automaticamente
        4. Testa conectividade
        5. Configura webhook no WAHA
        
        Examples:
            >>> config = ConfiguradorWebhookWAHA()
            >>> await config.configuracao_completa()
        """
        print_titulo("CONFIGURAÇÃO COMPLETA WEBHOOK WAHA")
        print_colorido("Resolvendo todos os problemas identificados...", Cores.CIANO)
        
        # PASSO 1: Verificar serviços básicos
        print_colorido("\n🔍 PASSO 1: Verificando serviços", Cores.NEGRITO)
        
        api_ok = self.verificar_api_funcionando()
        waha_ok = self.verificar_waha_funcionando()
        
        if not api_ok or not waha_ok:
            print_erro("Serviços básicos não estão funcionando")
            print_info("Execute primeiro: python gerenciador_sistema.py --iniciar")
            return
        
        # PASSO 2: Obter/gerar API key
        print_colorido("\n🔑 PASSO 2: Configurando API key", Cores.NEGRITO)
        
        # Verificar se já existe uma API key válida
        existing_hash = os.getenv("WAHA_API_KEY")
        existing_plain = os.getenv("WAHA_API_KEY_PLAIN")

        if existing_hash and existing_plain:
            print_info("API key existente encontrada no .env")
            self.waha_api_key_hash = existing_hash
            self.waha_api_key_plain = existing_plain
        else:
            print_info("Gerando nova API key segura...")
            plain, hashed = self.gerar_api_key_segura()
            self.waha_api_key_plain = plain
            self.waha_api_key_hash = hashed
            self.atualizar_env("WAHA_API_KEY", hashed)
            self.atualizar_env("WAHA_API_KEY_PLAIN", plain)
            os.environ["WAHA_API_KEY"] = hashed
            os.environ["WAHA_API_KEY_PLAIN"] = plain
            load_dotenv()
            if (
                os.getenv("WAHA_API_KEY") == hashed
                and os.getenv("WAHA_API_KEY_PLAIN") == plain
            ):
                print_sucesso("Nova API key gerada e salva no .env")
            else:
                print_erro("Erro ao salvar API key no .env")
            print_aviso(f"Guarde a chave em local seguro: {plain}")
        
        # PASSO 3: Obter URL do ngrok
        print_colorido("\n🌐 PASSO 3: Obtendo URL do ngrok", Cores.NEGRITO)
        
        self.ngrok_url = self.obter_ngrok_url()
        if not self.ngrok_url:
            print_erro("Não foi possível obter URL do ngrok")
            print_info("Verifique se o ngrok está rodando: ngrok http 8000")
            return
        
        # Salvar URL no .env
        self.atualizar_env("NGROK_URL", self.ngrok_url)
        
        # Construir URL do webhook
        self.webhook_url = f"{self.ngrok_url}/webhook/whatsapp"
        print_info(f"URL do webhook: {self.webhook_url}")
        
        # PASSO 4: Testar conectividade
        print_colorido("\n🧪 PASSO 4: Testando conectividade", Cores.NEGRITO)
        
        webhook_ok = self.testar_webhook_conectividade(self.webhook_url)
        if not webhook_ok:
            print_erro("Webhook não está acessível")
            print_info("Possíveis causas:")
            print_info("  - API não está rodando")
            print_info("  - Ngrok não está funcionando")
            print_info("  - Firewall bloqueando conexões")
            return
        
        # PASSO 5: Configurar webhook no WAHA
        print_colorido("\n⚙️  PASSO 5: Configurando webhook no WAHA", Cores.NEGRITO)
        
        config_ok = self.configurar_webhook_no_waha(
            self.waha_api_key_plain, self.webhook_url
        )
        if not config_ok:
            print_erro("Falha ao configurar webhook no WAHA")
            return
        
        # PASSO 6: Resumo final
        print_colorido("\n✅ CONFIGURAÇÃO CONCLUÍDA COM SUCESSO!", Cores.NEGRITO + Cores.VERDE)
        print()
        print_colorido("📋 RESUMO DA CONFIGURAÇÃO:", Cores.NEGRITO)
        print(f"   🔑 API Key: {self.waha_api_key_plain[:20]}...")
        print(f"   🌐 Ngrok URL: {self.ngrok_url}")
        print(f"   🔗 Webhook: {self.webhook_url}")
        print(f"   📄 Arquivo .env: Atualizado")
        
        print_colorido("\n🎯 PRÓXIMOS PASSOS:", Cores.NEGRITO)
        print(f"   1. Acesse: {self.waha_base_url}")
        print("   2. Escaneie o QR code com seu WhatsApp")
        print("   3. Teste enviando uma mensagem")
        
        print_colorido("\n💬 MENSAGENS DE TESTE:", Cores.CIANO)
        print("   'olá'")
        print("   'quais os produtos mais vendidos este mês?'")
        print("   'qual o limite de crédito do cliente 123?'")
    
    async def diagnostico_problemas(self):
        """
        Executa diagnóstico completo dos problemas.
        
        Esta função identifica exatamente o que está errado
        e fornece soluções específicas.
        """
        print_titulo("DIAGNÓSTICO DE PROBLEMAS")
        
        print_colorido("🔍 Verificando cada componente...", Cores.CIANO)
        
        problemas_encontrados = []
        solucoes = []
        
        # 1. Verificar .env
        if not self.env_path.exists():
            problemas_encontrados.append("❌ Arquivo .env não existe")
            solucoes.append("Criar arquivo .env com: python instalar_dependencias.py")
        else:
            load_dotenv()
            waha_key = os.getenv("WAHA_API_KEY")
            ngrok_url = os.getenv("NGROK_URL")
            
            if not waha_key or waha_key == "your_api_key_here":
                problemas_encontrados.append("❌ WAHA_API_KEY não configurada no .env")
                solucoes.append("Executar: python configurador_webhook_waha.py")
            
            if not ngrok_url:
                problemas_encontrados.append("❌ NGROK_URL não configurada no .env")
                solucoes.append("Executar configuração automática")
        
        # 2. Verificar serviços
        try:
            requests.get("http://localhost:8000/", timeout=2)
            print_sucesso("API FastAPI funcionando")
        except:
            problemas_encontrados.append("❌ API FastAPI não está rodando")
            solucoes.append("Execute: python -m uvicorn app.main:app --port 8000")

        try:
            requests.get(f"{self.waha_base_url}/api/sessions", timeout=2)
            print_sucesso("WAHA funcionando")
        except:
            problemas_encontrados.append("❌ WAHA não está rodando")
            solucoes.append("Execute: docker run -it --rm -p 3000:3000 devlikeapro/waha")
        
        try:
            response = requests.get("http://localhost:4040/api/tunnels", timeout=2)
            tunnels = response.json().get("tunnels", [])
            if tunnels:
                print_sucesso("Ngrok funcionando")
            else:
                problemas_encontrados.append("❌ Ngrok sem túneis ativos")
                solucoes.append("Execute: ngrok http 8000")
        except:
            problemas_encontrados.append("❌ Ngrok não está rodando")
            solucoes.append("Execute: ngrok http 8000")
        
        # Mostrar diagnóstico
        if problemas_encontrados:
            print_colorido("\n🚨 PROBLEMAS ENCONTRADOS:", Cores.VERMELHO)
            for problema in problemas_encontrados:
                print(f"   {problema}")
            
            print_colorido("\n💡 SOLUÇÕES:", Cores.AMARELO)
            for solucao in solucoes:
                print(f"   • {solucao}")
        else:
            print_sucesso("Nenhum problema detectado!")
    
    def mostrar_menu(self):
        """
        Mostra menu interativo.
        """
        os.system('cls' if os.name == 'nt' else 'clear')
        
        print_colorido("=" * 60, Cores.AZUL)
        print_colorido("🔧 CONFIGURADOR WEBHOOK WAHA", Cores.NEGRITO + Cores.AZUL)
        print_colorido("   Solução para problemas de configuração", Cores.CIANO)
        print_colorido("=" * 60, Cores.AZUL)
        
        print_colorido("\n📋 OPÇÕES:", Cores.NEGRITO)
        print_colorido("  [1] 🚀 Configuração Automática Completa", Cores.VERDE)
        print_colorido("      Resolve todos os problemas automaticamente")
        print()
        print_colorido("  [2] 🔍 Diagnóstico de Problemas", Cores.AMARELO) 
        print_colorido("      Identifica o que está errado")
        print()
        print_colorido("  [3] 🔑 Gerar Nova API Key", Cores.CIANO)
        print_colorido("      Cria nova API key e atualiza .env")
        print()
        print_colorido("  [4] 🌐 Obter URL Ngrok", Cores.MAGENTA)
        print_colorido("      Encontra e salva URL do ngrok")
        print()
        print_colorido("  [5] 🧪 Testar Webhook", Cores.AZUL)
        print_colorido("      Testa se webhook está acessível")
        print()
        print_colorido("  [0] 🚪 Sair", Cores.AMARELO)
        print()
        print_colorido("=" * 60, Cores.AZUL)

async def main():
    """
    Função principal com menu interativo.
    
    Examples:
        >>> await main()
        # Executa menu interativo
    """
    configurador = ConfiguradorWebhookWAHA()
    
    while True:
        configurador.mostrar_menu()
        
        try:
            opcao = input("\n👉 Escolha uma opção: ").strip()
            
            if opcao == "1":
                await configurador.configuracao_completa()
            elif opcao == "2":
                await configurador.diagnostico_problemas()
            elif opcao == "3":
                print_titulo("GERANDO NOVA API KEY")
                plain, hashed = configurador.gerar_api_key_segura()
                configurador.atualizar_env("WAHA_API_KEY", hashed)
                configurador.atualizar_env("WAHA_API_KEY_PLAIN", plain)
                os.environ["WAHA_API_KEY"] = hashed
                os.environ["WAHA_API_KEY_PLAIN"] = plain
                load_dotenv()
                if (
                    os.getenv("WAHA_API_KEY") == hashed
                    and os.getenv("WAHA_API_KEY_PLAIN") == plain
                ):
                    print_sucesso(f"Nova API key gerada: {plain[:20]}...")
                else:
                    print_erro("Erro ao salvar API key no .env")
                print_aviso("Guarde esta chave em local seguro")
            elif opcao == "4":
                print_titulo("OBTENDO URL DO NGROK")
                url = configurador.obter_ngrok_url()
                if url:
                    configurador.atualizar_env("NGROK_URL", url)
            elif opcao == "5":
                print_titulo("TESTANDO WEBHOOK")
                ngrok_url = configurador.obter_ngrok_url()
                if ngrok_url:
                    webhook_url = f"{ngrok_url}/webhook/whatsapp"
                    configurador.testar_webhook_conectividade(webhook_url)
            elif opcao == "0":
                print_colorido("\n👋 Encerrando configurador...", Cores.AMARELO)
                break
            else:
                print_erro("Opção inválida!")
            
            if opcao != "0":
                input("\nPressione ENTER para continuar...")
                
        except KeyboardInterrupt:
            print_colorido("\n\n👋 Encerrando...", Cores.AMARELO)
            break
        except Exception as e:
            print_erro(f"Erro: {e}")
            input("\nPressione ENTER para continuar...")

if __name__ == "__main__":
    asyncio.run(main())<|MERGE_RESOLUTION|>--- conflicted
+++ resolved
@@ -326,15 +326,9 @@
             # Tentar parar sessão existente (ignorar erros)
             try:
                 requests.delete(
-<<<<<<< HEAD
                     f"{self.waha_base_url}/api/sessions/default",
                     headers=headers,
                     timeout=5
-=======
-                    f"http://localhost:3000/api/sessions/{session_name}",
-                    headers=headers,
-                    timeout=5,
->>>>>>> 2d9ff843
                 )
                 time.sleep(2)  # Aguardar um pouco
             except:
@@ -386,15 +380,9 @@
                 time.sleep(3)
                 try:
                     status_response = requests.get(
-<<<<<<< HEAD
                         f"{self.waha_base_url}/api/sessions/default",
                         headers=headers,
                         timeout=5
-=======
-                        f"http://localhost:3000/api/sessions/{session_name}",
-                        headers=headers,
-                        timeout=5,
->>>>>>> 2d9ff843
                     )
                     if status_response.status_code == 200:
                         status_data = status_response.json()
