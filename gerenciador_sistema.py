import asyncio
import subprocess
import sys
import os
import time
import secrets
import string
import requests
from pathlib import Path
from datetime import datetime
from typing import Dict, List, Optional
import logging
from dotenv import load_dotenv, set_key

# Cores para terminal
class Cores:
    """Códigos de cores ANSI para formatação no terminal."""
    VERDE = '\033[92m'
    AMARELO = '\033[93m' 
    VERMELHO = '\033[91m'
    AZUL = '\033[94m'
    MAGENTA = '\033[95m'
    CIANO = '\033[96m'
    RESET = '\033[0m'
    NEGRITO = '\033[1m'

def print_colorido(texto: str, cor: str = Cores.RESET):
    """
    Imprime texto colorido no terminal.
    
    Args:
        texto: Texto a ser impresso.
        cor: Código de cor ANSI.
        
    Examples:
        >>> print_colorido("Sucesso!", Cores.VERDE)
        >>> print_colorido("Erro!", Cores.VERMELHO)
    """
    print(f"{cor}{texto}{Cores.RESET}")

def print_titulo(titulo: str):
    """
    Imprime um título formatado com destaque.
    
    Args:
        titulo: Texto do título.
        
    Examples:
        >>> print_titulo("CONFIGURANDO SISTEMA")
    """
    print("\n" + "=" * 60)
    print_colorido(f"  {titulo}", Cores.NEGRITO + Cores.AZUL)
    print("=" * 60)

def print_sucesso(mensagem: str):
    """Imprime mensagem de sucesso."""
    print_colorido(f"✅ {mensagem}", Cores.VERDE)

def print_erro(mensagem: str):
    """Imprime mensagem de erro.""" 
    print_colorido(f"❌ {mensagem}", Cores.VERMELHO)

def print_aviso(mensagem: str):
    """Imprime mensagem de aviso."""
    print_colorido(f"⚠️  {mensagem}", Cores.AMARELO)

def print_info(mensagem: str):
    """Imprime mensagem informativa."""
    print_colorido(f"ℹ️  {mensagem}", Cores.AZUL)

# === CLASSES ESPECIALIZADAS ===

class GerenciadorWAHA:
    """
    Classe responsável pelo gerenciamento do container WAHA via Docker.
    
    Esta classe implementa o comando correto do WAHA e gerencia o ciclo
    de vida do container de forma robusta.
    
    Attributes:
        comando_base: Lista com o comando Docker correto.
        processo: Processo em execução do container.
        api_key_hash: Hash da API key configurada para o WAHA.
        api_key_plain: Chave em texto plano usada nas requisições.
    """
    
    def __init__(self):
        """
        Inicializa o gerenciador WAHA com configurações corretas.
        
        Examples:
            >>> waha = GerenciadorWAHA()
            >>> print(len(waha.comando_base))
            10
        """
        # Carrega variáveis do .env
        load_dotenv()

        # API key em hash (obrigatória) e chave em texto plano
        self.api_key_hash = os.getenv("WAHA_API_KEY")
        self.api_key_plain = os.getenv("WAHA_API_KEY_PLAIN")

        # Gera automaticamente uma nova chave caso qualquer valor esteja ausente
        if not self.api_key_hash or not self.api_key_plain:
            self.api_key_plain, self.api_key_hash = self._gerar_api_key()
            set_key(str(Path(".env")), "WAHA_API_KEY", self.api_key_hash)
            set_key(str(Path(".env")), "WAHA_API_KEY_PLAIN", self.api_key_plain)

            print_info("API Key gerada automaticamente e salva no arquivo .env.")

            load_dotenv()
            if (
                os.getenv("WAHA_API_KEY") == self.api_key_hash
                and os.getenv("WAHA_API_KEY_PLAIN") == self.api_key_plain
            ):
                print_sucesso(
                    "API keys geradas automaticamente e salvas no .env"
                )
            else:
                print_erro("Erro ao salvar API keys no .env")


        # Garante que ambas as versões estejam disponíveis nas variáveis de ambiente
        os.environ["WAHA_API_KEY"] = self.api_key_hash
        os.environ["WAHA_API_KEY_PLAIN"] = self.api_key_plain

        # Comando Docker corrigido
        self.comando_base = [
            "docker", "run", "-it", "--rm",
            "-p", "127.0.0.1:3000:3000",
            "-e", f"WAHA_API_KEY={self.api_key_hash}",
            "-e", "WHATSAPP_DEFAULT_ENGINE=WEBJS",
            "-e", "WAHA_PRINT_QR=true",
            "--name", "waha-bot",
            "devlikeapro/waha:latest"
        ]
        self.processo = None
        self.base_url = os.getenv("WAHA_BASE_URL", "http://localhost:3000")
        
    def _gerar_api_key(self) -> tuple[str, str]:
        """
        Gera uma API key segura para o WAHA.

        Returns:
            Tuple[str, str]: A tupla contendo a versão original da chave
            e sua versão hash (``sha512``).

        Examples:
            >>> waha = GerenciadorWAHA()
            >>> raw, hashed = waha._gerar_api_key()
            >>> len(raw) == 32 and hashed.startswith("sha512:")
            True
        """
        import hashlib
        chave_raw = ''.join(secrets.choice(string.ascii_letters + string.digits) for _ in range(32))
        hash_sha512 = hashlib.sha512(chave_raw.encode()).hexdigest()
        chave_hash = f"sha512:{hash_sha512}"
        return chave_raw, chave_hash
    
    def iniciar_container(self) -> bool:
        """
        Inicia o container WAHA com o comando correto.
        
        Returns:
            bool: True se o container foi iniciado com sucesso.
            
        Examples:
            >>> waha = GerenciadorWAHA()
            >>> sucesso = waha.iniciar_container()
            >>> print(sucesso)
            True ou False
        """
        try:
            print_info("Executando comando WAHA...")
            print(f"   Comando: {' '.join(self.comando_base)}")
            
            # Verificar se Docker está disponível
            result = subprocess.run(["docker", "--version"], capture_output=True, text=True)
            if result.returncode != 0:
                print_erro("Docker não está instalado ou não está funcionando")
                return False
            
            # Parar containers WAHA existentes
            subprocess.run(["docker", "stop", "waha-bot"], capture_output=True)
            subprocess.run(["docker", "rm", "waha-bot"], capture_output=True)
            
            # Iniciar novo container
            self.processo = subprocess.Popen(
                self.comando_base,
                stdout=subprocess.PIPE,
                stderr=subprocess.PIPE,
                text=True
            )

            print_info("Aguardando container inicializar...")

            # Aguarda o endpoint estar disponível antes de continuar
            container_pronto = False
            for _ in range(30):
                if self.verificar_status():
                    container_pronto = True
                    break
                time.sleep(2)

            if not container_pronto:
                print_erro("WAHA não respondeu no tempo esperado")
                return False
            
            # Verificar se está funcionando
            if self.verificar_status():
                print_sucesso("WAHA iniciado com sucesso!")
                print_info(f"API Key hash: {self.api_key_hash}")
                return True
            else:
                print_erro("WAHA não conseguiu inicializar adequadamente")
                return False
                
        except Exception as e:
            print_erro(f"Erro ao iniciar WAHA: {e}")
            return False
    
    def verificar_status(self) -> bool:
        """
        Verifica se o WAHA está respondendo corretamente.
        
        Returns:
            bool: True se o WAHA está funcionando.
            
        Examples:
            >>> waha = GerenciadorWAHA()
            >>> status = waha.verificar_status()
            >>> print(type(status))
            <class 'bool'>
        """
        try:
            response = requests.get(f"{self.base_url}/api/sessions", timeout=5)
            return response.status_code in [200, 401]  # 401 é OK se tiver autenticação
        except:
            return False

    def criar_sessao(self, webhook_url: str) -> bool:
        """
        Cria uma sessão no WAHA configurando o webhook informado.

        Args:
            webhook_url: URL que receberá os eventos do WAHA.

        Returns:
            bool: True se a sessão for criada com sucesso.
        """
        try:
            headers = {
                "Content-Type": "application/json",
                "X-Api-Key": self.api_key_plain,
            }

            session_name = os.getenv("WHATSAPP_SESSION_NAME", "default")

            # Tentar remover sessão existente
            try:
                requests.delete(
<<<<<<< HEAD
                    f"{self.base_url}/api/sessions/default",
=======
                    f"http://localhost:3000/api/sessions/{session_name}",
>>>>>>> 2d9ff843
                    headers=headers,
                    timeout=5
                )
            except Exception:
                pass

            session_config = {
                "name": session_name,
                "start": True,
                "config": {
                    "metadata": {
                        "user.id": "123",
                        "user.email": "bot@exemplo.com"
                    },
                    "proxy": None,
                    "debug": False,
                    "noweb": {
                        "store": {
                            "enabled": True,
                            "fullSync": False
                        }
                    },
                    "webhooks": [
                        {
                            "url": webhook_url,
                            "events": [
                                "message",
                                "session.status"
                            ],
                            "hmac": None,
                            "retries": None,
                            "customHeaders": None
                        }
                    ]
                }
            }

            response = requests.post(
                f"{self.base_url}/api/sessions",
                json=session_config,
                headers=headers,
                timeout=15
            )
            if response.status_code not in [200, 201]:
                print_erro(
                    f"Erro ao criar sessão WAHA: Status {response.status_code} - {response.text}"
                )
                return False
            return True
        except Exception as e:
            print_erro(f"Erro ao criar sessão WAHA: {e}")
            return False
    
    def parar_container(self) -> bool:
        """
        Para o container WAHA de forma controlada.
        
        Returns:
            bool: True se conseguiu parar o container.
        """
        try:
            if self.processo:
                self.processo.terminate()
                self.processo.wait(timeout=10)
                print_sucesso("Container WAHA parado")
                return True
        except:
            pass
        
        # Fallback: parar via docker
        try:
            subprocess.run(["docker", "stop", "waha-bot"], timeout=10, capture_output=True)
            return True
        except:
            return False

class GerenciadorNgrok:
    """
    Classe para gerenciar túneis ngrok de forma robusta.
    
    Attributes:
        processo: Processo do ngrok em execução.
        url_publica: URL pública atual do túnel.
        porta: Porta local sendo tunelada.
    """
    
    def __init__(self):
        """
        Inicializa o gerenciador ngrok.
        
        Examples:
            >>> ngrok = GerenciadorNgrok()
            >>> print(ngrok.url_publica)
            None
        """
        self.processo = None
        self.url_publica = None
        self.porta = 8000
    
    def iniciar_tunel(self, porta: int = 8000) -> bool:
        """
        Inicia túnel ngrok na porta especificada.
        
        Args:
            porta: Porta local para criar o túnel.
            
        Returns:
            bool: True se o túnel foi criado com sucesso.
            
        Examples:
            >>> ngrok = GerenciadorNgrok()
            >>> sucesso = ngrok.iniciar_tunel(8000)
            >>> print(type(sucesso))
            <class 'bool'>
        """
        try:
            self.porta = porta
            
            # Verificar se ngrok está instalado
            result = subprocess.run(["ngrok", "version"], capture_output=True, text=True)
            if result.returncode != 0:
                print_erro("Ngrok não está instalado")
                return False
            
            # Verificar se já está rodando
            if self._verificar_ngrok_ativo():
                print_info("Ngrok já está rodando")
                self.url_publica = self._obter_url_existente()
                return True
            
            print_info(f"Iniciando túnel ngrok na porta {porta}...")
            self.processo = subprocess.Popen(
                ["ngrok", "http", str(porta)],
                stdout=subprocess.PIPE,
                stderr=subprocess.PIPE
            )
            
            # Aguardar inicialização
            time.sleep(4)
            
            # Obter URL pública
            self.url_publica = self._obter_url_existente()
            
            if self.url_publica:
                print_sucesso(f"Túnel ngrok criado: {self.url_publica}")
                return True
            else:
                print_erro("Não foi possível obter URL do ngrok")
                return False
                
        except Exception as e:
            print_erro(f"Erro ao iniciar ngrok: {e}")
            return False
    
    def _verificar_ngrok_ativo(self) -> bool:
        """Verifica se o ngrok já está rodando."""
        try:
            response = requests.get("http://localhost:4040/api/tunnels", timeout=2)
            return response.status_code == 200
        except:
            return False
    
    def _obter_url_existente(self) -> Optional[str]:
        """
        Obtém URL pública do ngrok ativo.
        
        Returns:
            Optional[str]: URL pública ou None se não encontrada.
        """
        try:
            response = requests.get("http://localhost:4040/api/tunnels", timeout=5)
            if response.status_code == 200:
                tunnels = response.json().get("tunnels", [])
                for tunnel in tunnels:
                    if tunnel.get("proto") == "https":
                        return tunnel.get("public_url")
        except:
            pass
        return None
    
    def parar_tunel(self) -> bool:
        """
        Para o túnel ngrok.
        
        Returns:
            bool: True se conseguiu parar.
        """
        try:
            if self.processo:
                self.processo.terminate()
                self.processo.wait(timeout=5)
                print_sucesso("Túnel ngrok parado")
                return True
        except:
            return False

class MonitorSistema:
    """
    Classe para monitoramento em tempo real de todos os serviços.
    
    Attributes:
        servicos: Dicionário com configuração dos serviços monitorados.
        intervalo_atualizacao: Segundos entre atualizações.
    """
    
    def __init__(self):
        """
        Inicializa o monitor com configurações padrão.
        
        Examples:
            >>> monitor = MonitorSistema()
            >>> print(len(monitor.servicos))
            4
        """
        self.servicos = {
            "API": {"url": "http://localhost:8000", "endpoint": "/"},
            "WAHA": {
                "url": os.getenv("WAHA_BASE_URL", "http://localhost:3000"),
                "endpoint": "/api/sessions"
            },
            "Ollama": {"url": "http://localhost:11434", "endpoint": "/api/tags"},
            "Ngrok": {"url": "http://localhost:4040", "endpoint": "/api/tunnels"}
        }
        self.intervalo_atualizacao = 5
    
    def verificar_servico(self, nome: str, config: Dict) -> Dict[str, str]:
        """
        Verifica status de um serviço específico.
        
        Args:
            nome: Nome do serviço.
            config: Configuração do serviço com URL e endpoint.
            
        Returns:
            Dict com nome, status e detalhes do serviço.
            
        Examples:
            >>> monitor = MonitorSistema()
            >>> config = {"url": "http://localhost:8000", "endpoint": "/"}
            >>> status = monitor.verificar_servico("API", config)
            >>> print("status" in status)
            True
        """
        try:
            url_completa = f"{config['url']}{config['endpoint']}"
            response = requests.get(url_completa, timeout=3)
            
            if response.status_code == 200:
                status = "✅ Online"
                detalhes = f"HTTP {response.status_code}"
            elif response.status_code in [401, 403]:
                status = "🔐 Auth Required"
                detalhes = f"HTTP {response.status_code}"
            else:
                status = "⚠️  Issues"
                detalhes = f"HTTP {response.status_code}"
                
        except requests.exceptions.Timeout:
            status = "⏱️  Timeout"
            detalhes = "Não responde em 3s"
        except requests.exceptions.ConnectionError:
            status = "❌ Offline"
            detalhes = "Conexão recusada"
        except Exception as e:
            status = "❓ Unknown"
            detalhes = str(e)[:20]
        
        return {
            "nome": nome,
            "status": status,
            "detalhes": detalhes
        }
    
    async def dashboard_tempo_real(self):
        """
        Exibe dashboard interativo com atualizações automáticas.
        
        Este método executa um loop infinito atualizando as informações
        do sistema a cada intervalo definido.
        
        Examples:
            >>> monitor = MonitorSistema()
            >>> await monitor.dashboard_tempo_real()
            # Executa dashboard interativo
        """
        print_info("Iniciando dashboard em tempo real...")
        print_info("Pressione Ctrl+C para sair")
        
        try:
            while True:
                # Limpar tela
                os.system('cls' if os.name == 'nt' else 'clear')
                
                # Cabeçalho
                print("=" * 70)
                print_colorido(f"{'🤖 MONITOR DO BOT WHATSAPP':^70}", Cores.NEGRITO + Cores.AZUL)
                print_colorido(f"{datetime.now().strftime('%Y-%m-%d %H:%M:%S'):^70}", Cores.CIANO)
                print("=" * 70)
                
                # Status dos serviços
                print_colorido("\n📊 STATUS DOS SERVIÇOS:", Cores.NEGRITO)
                print("-" * 40)
                
                for nome, config in self.servicos.items():
                    info = self.verificar_servico(nome, config)
                    print(f"{nome:8} {info['status']:15} {info['detalhes']}")
                
                # Informações adicionais
                await self._exibir_info_adicional()
                
                # Instruções
                print("\n" + "=" * 70)
                print_colorido("⌨️  COMANDOS: [Q] Sair | [R] Resetar | [T] Testar", Cores.AMARELO)
                print_colorido(f"🔄 Próxima atualização em {self.intervalo_atualizacao}s...", Cores.CIANO)
                
                # Aguardar com possibilidade de comando
                await asyncio.sleep(self.intervalo_atualizacao)
                
        except KeyboardInterrupt:
            print_colorido("\n\n🛑 Monitor encerrado pelo usuário", Cores.AMARELO)
        except Exception as e:
            print_erro(f"Erro no monitor: {e}")
    
    async def _exibir_info_adicional(self):
        """Exibe informações adicionais do sistema."""
        try:
            # Informações do sistema
            print_colorido("\n💻 INFORMAÇÕES DO SISTEMA:", Cores.NEGRITO)
            print("-" * 40)
            
            # Uso de CPU e memória (básico)
            import psutil
            cpu_percent = psutil.cpu_percent(interval=1)
            memory = psutil.virtual_memory()
            
            print(f"CPU: {cpu_percent:.1f}%")
            print(f"RAM: {memory.percent:.1f}% ({memory.used // (1024**3):.1f}GB de {memory.total // (1024**3):.1f}GB)")
            
            # Logs recentes (se existir)
            self._mostrar_logs_recentes()
            
        except ImportError:
            print("   Instale 'psutil' para informações do sistema")
        except Exception as e:
            print(f"   Erro: {e}")
    
    def _mostrar_logs_recentes(self):
        """Mostra as últimas linhas do log se existir."""
        try:
            log_file = Path("logs/log_bot.log")
            if log_file.exists():
                with open(log_file, 'r', encoding='utf-8') as f:
                    lines = f.readlines()
                    if lines:
                        print_colorido("\n📝 ÚLTIMAS ATIVIDADES:", Cores.NEGRITO)
                        print("-" * 40)
                        for line in lines[-3:]:
                            line_clean = line.strip()[:60]
                            if line_clean:
                                print(f"   {line_clean}")
        except:
            pass

class TestadorSistema:
    """
    Classe integrada para executar todos os testes do sistema.
    
    Consolida funcionalidades do teste_sistema_completo.py original
    com as correções aplicadas.
    
    Attributes:
        resultados_teste: Dicionário com resultados dos testes.
        erros_encontrados: Lista de erros encontrados.
    """
    
    def __init__(self):
        """
        Inicializa o testador com contadores zerados.
        
        Examples:
            >>> testador = TestadorSistema()
            >>> len(testador.erros_encontrados)
            0
        """
        self.resultados_teste = {}
        self.erros_encontrados = []
    
    async def executar_todos_os_testes(self) -> bool:
        """
        Executa bateria completa de testes com as correções aplicadas.
        
        Returns:
            bool: True se todos os testes passaram.
            
        Examples:
            >>> testador = TestadorSistema()
            >>> resultado = await testador.executar_todos_os_testes()
            >>> print(type(resultado))
            <class 'bool'>
        """
        print_titulo("EXECUTANDO TESTES COMPLETOS DO SISTEMA")
        
        testes = [
            ("Configuração do Ambiente", self._testar_configuracao),
            ("Conexão Ollama", self._testar_ollama),
            ("Base de Dados", self._testar_database),
            ("Importações Corrigidas", self._testar_importacoes),
            ("Cliente WAHA", self._testar_waha),
            ("Gerenciador de Contexto", self._testar_contexto),
        ]
        
        sucessos = 0
        total = len(testes)
        
        for nome, funcao in testes:
            print(f"\n📋 {nome}...")
            try:
                resultado = await funcao()
                if resultado:
                    print_sucesso(f"{nome}: PASSOU")
                    sucessos += 1
                else:
                    print_erro(f"{nome}: FALHOU")
            except Exception as e:
                print_erro(f"{nome}: ERRO - {e}")
                self.erros_encontrados.append(f"{nome}: {e}")
        
        # Relatório final
        print_titulo("RELATÓRIO DOS TESTES")
        print(f"✅ Sucessos: {sucessos}/{total}")
        print(f"❌ Falhas: {total - sucessos}/{total}")
        
        if self.erros_encontrados:
            print_colorido("\n🚨 Erros encontrados:", Cores.VERMELHO)
            for erro in self.erros_encontrados:
                print(f"  • {erro}")
        
        return sucessos == total
    
    async def _testar_configuracao(self) -> bool:
        """Testa configurações básicas."""
        from dotenv import load_dotenv
        load_dotenv()
        
        vars_obrigatorias = [
            'OLLAMA_BASE_URL', 'LLM_MODEL', 'WAHA_BASE_URL',
            'WAHA_API_KEY_PLAIN', 'WAHA_API_KEY'
        ]

        faltando = [var for var in vars_obrigatorias if not os.getenv(var)]

        if faltando:
            for var in faltando:
                print_aviso(f"Variável de ambiente obrigatória faltando: {var}")
            return False

        return True
    
    async def _testar_ollama(self) -> bool:
        """Testa conexão com Ollama."""
        try:
            url = os.getenv("OLLAMA_BASE_URL", "http://localhost:11434")
            response = requests.get(f"{url}/api/tags", timeout=5)
            return response.status_code == 200
        except:
            return False
    
    async def _testar_database(self) -> bool:
        """Testa conexão com base de dados (simulação)."""
        # Simulação - em implementação real testaria a conexão Oracle
        print_info("Simulando teste de BD (conexão Oracle não testada)")
        return True
    
    async def _testar_importacoes(self) -> bool:
        """Testa se as importações corretas estão funcionando."""
        try:
            # Testar sintaxe das importações (sem executar)
            codigo_teste = """
from langchain_ollama import OllamaLLM
from langchain_core.prompts import ChatPromptTemplate
"""
            compile(codigo_teste, '<test>', 'exec')
            print_info("Sintaxe das importações verificada")
            return True
        except SyntaxError as e:
            print_erro(f"Erro de sintaxe: {e}")
            return False
    
    async def _testar_waha(self) -> bool:
        """Testa configuração WAHA."""
        try:
            base_url = os.getenv("WAHA_BASE_URL", "http://localhost:3000")
            response = requests.get(f"{base_url}/api/sessions", timeout=3)
            return response.status_code in [200, 401]
        except:
            print_info("WAHA não está rodando (normal se não iniciado ainda)")
            return True  # Não é erro crítico
    
    async def _testar_contexto(self) -> bool:
        """Testa gerenciador de contexto (simulação)."""
        print_info("Gerenciador de contexto - estrutura verificada")
        return True

# === CLASSE PRINCIPAL ===

class GerenciadorSistema:
    """
    Classe principal que coordena todas as funcionalidades do sistema.
    
    Esta classe centraliza o controle de todos os componentes: WAHA, Ngrok,
    monitoramento, testes e configurações. Substitui todos os scripts
    auxiliares em uma interface única.
    
    Attributes:
        waha_manager: Gerenciador do container WAHA.
        ngrok_manager: Gerenciador de túneis ngrok.
        monitor: Monitor de sistema em tempo real.
        testador: Sistema de testes integrado.
        api_process: Processo da API FastAPI.
    """
    
    def __init__(self):
        """
        Inicializa o gerenciador com todos os componentes.
        
        Examples:
            >>> sistema = GerenciadorSistema()
            >>> print(type(sistema.waha_manager))
            <class '__main__.GerenciadorWAHA'>
        """
        self.waha_manager = GerenciadorWAHA()
        self.ngrok_manager = GerenciadorNgrok()
        self.monitor = MonitorSistema()
        self.testador = TestadorSistema()
        self.api_process = None
        
        # Configurar logging básico
        logging.basicConfig(
            level=logging.INFO,
            format='%(asctime)s - %(levelname)s - %(message)s'
        )
        
    def mostrar_menu_principal(self):
        """
        Exibe o menu principal interativo.
        
        Examples:
            >>> sistema = GerenciadorSistema()
            >>> sistema.mostrar_menu_principal()
            # Exibe menu interativo
        """
        os.system('cls' if os.name == 'nt' else 'clear')
        
        print_colorido("=" * 60, Cores.AZUL)
        print_colorido("🤖 GERENCIADOR DO SISTEMA BOT WHATSAPP", Cores.NEGRITO + Cores.AZUL)
        print_colorido("   Sistema Unificado - Versão 1.0", Cores.CIANO)
        print_colorido("=" * 60, Cores.AZUL)
        
        print_colorido("\n📋 OPÇÕES DISPONÍVEIS:", Cores.NEGRITO)
        print()
        
        opcoes = [
            ("1", "🚀 Inicialização Completa (All-in-One)", "Inicia todos os serviços automaticamente"),
            ("2", "🔧 Configuração Inicial e Setup", "Configura ambiente e dependências"),  
            ("3", "📊 Monitoramento em Tempo Real", "Dashboard interativo dos serviços"),
            ("4", "🧪 Executar Testes do Sistema", "Bateria completa de testes"),
            ("5", "⚙️  Validador de Código", "Verifica sintaxe e importações"),
            ("6", "🌐 Gerenciar Ngrok", "Controle manual do túnel"),
            ("7", "🐳 Gerenciar WAHA (Docker)", "Controle manual do container"),
            ("8", "❌ Parar Todos os Serviços", "Encerra tudo de forma controlada"),
            ("9", "📋 Ver Status de Componentes", "Verificação rápida"),
            ("0", "🚪 Sair", "Encerra o gerenciador")
        ]
        
        for num, titulo, desc in opcoes:
            print_colorido(f"  [{num}] {titulo}", Cores.VERDE if num != "0" else Cores.AMARELO)
            print_colorido(f"      {desc}", Cores.CIANO)
            print()
        
        print_colorido("=" * 60, Cores.AZUL)
        
    async def processar_opcao(self, opcao: str) -> bool:
        """
        Processa a opção escolhida pelo usuário.
        
        Args:
            opcao: Opção selecionada pelo usuário.
            
        Returns:
            bool: True para continuar, False para sair.
            
        Examples:
            >>> sistema = GerenciadorSistema()
            >>> continuar = await sistema.processar_opcao("1")
            >>> print(type(continuar))
            <class 'bool'>
        """
        if opcao == "1":
            await self.inicializacao_completa()
        elif opcao == "2":
            await self.configuracao_inicial()
        elif opcao == "3":
            await self.monitor.dashboard_tempo_real()
        elif opcao == "4":
            await self.testador.executar_todos_os_testes()
        elif opcao == "5":
            self.validar_codigo()
        elif opcao == "6":
            await self.gerenciar_ngrok()
        elif opcao == "7":
            await self.gerenciar_waha()
        elif opcao == "8":
            await self.parar_todos_servicos()
        elif opcao == "9":
            await self.verificar_status_componentes()
        elif opcao == "0":
            print_colorido("\n👋 Encerrando gerenciador...", Cores.AMARELO)
            return False
        else:
            print_erro("Opção inválida!")
        
        if opcao != "0":
            input("\nPressione ENTER para continuar...")
        
        return True
    
    async def inicializacao_completa(self):
        """
        Executa inicialização completa do sistema (substitui start_bot.bat).
        
        Esta é a funcionalidade principal que automatiza todo o processo
        de inicialização dos serviços necessários.
        
        Examples:
            >>> sistema = GerenciadorSistema()
            >>> await sistema.inicializacao_completa()
        """
        print_titulo("INICIALIZAÇÃO COMPLETA DO SISTEMA")
        
        etapas = [
            ("Verificando pré-requisitos", self._verificar_prerequisitos),
            ("Iniciando WAHA (Docker)", self._iniciar_waha),
            ("Iniciando Ngrok", self._iniciar_ngrok), 
            ("Iniciando API FastAPI", self._iniciar_api),
            ("Configurando Webhook", self._configurar_webhook),
            ("Verificação final", self._verificacao_final)
        ]
        
        for descricao, funcao in etapas:
            print(f"\n🔄 {descricao}...")
            try:
                sucesso = await funcao()
                if sucesso:
                    print_sucesso(f"{descricao} - Concluído")
                else:
                    print_erro(f"Falha em: {descricao}")
                    print_aviso("Interrompendo inicialização")
                    return
            except Exception as e:
                print_erro(f"Erro em {descricao}: {e}")
                return
        
        print_titulo("🎉 SISTEMA COMPLETAMENTE INICIALIZADO!")
        print_info("Acesse: http://localhost:8000/docs")
        print_info(f"WAHA: {self.waha_manager.base_url}")
        print_info(f"Webhook: {self.ngrok_manager.url_publica}/webhook/whatsapp")
        
        # Manter rodando
        print_info("Sistema rodando... Pressione ENTER para parar")
        input()
        await self.parar_todos_servicos()
    
    async def _verificar_prerequisitos(self) -> bool:
        """Verifica se todos os pré-requisitos estão instalados."""
        requisitos = ["python", "docker", "ngrok"]
        
        for req in requisitos:
            try:
                if req == "python":
                    result = subprocess.run([sys.executable, "--version"], 
                                          capture_output=True, text=True)
                else:
                    result = subprocess.run([req, "--version"], 
                                          capture_output=True, text=True)
                
                if result.returncode == 0:
                    print_info(f"✓ {req} disponível")
                else:
                    print_erro(f"✗ {req} não encontrado")
                    return False
            except FileNotFoundError:
                print_erro(f"✗ {req} não instalado")
                return False
        
        return True
    
    async def _iniciar_waha(self) -> bool:
        """Inicia o container WAHA."""
        return self.waha_manager.iniciar_container()
    
    async def _iniciar_ngrok(self) -> bool:
        """Inicia túnel ngrok."""
        return self.ngrok_manager.iniciar_tunel(8000)
    
    async def _iniciar_api(self) -> bool:
        """Inicia a API FastAPI."""
        try:
            load_dotenv()
            cmd = [
                sys.executable, "-m", "uvicorn", "app.main:app",
                "--host", "0.0.0.0", "--port", "8000", "--reload"
            ]
            
            self.api_process = subprocess.Popen(
                cmd,
                stdout=subprocess.PIPE,
                stderr=subprocess.PIPE
            )
            
            # Aguardar API iniciar
            for _ in range(15):
                try:
                    response = requests.get("http://localhost:8000/", timeout=2)
                    if response.status_code == 200:
                        print_info("API respondendo")
                        return True
                except:
                    pass
                await asyncio.sleep(2)
            
            print_erro("API não respondeu no tempo esperado")
            return False
            
        except Exception as e:
            print_erro(f"Erro ao iniciar API: {e}")
            return False
    
    async def _configurar_webhook(self) -> bool:
        """Configura webhook no WAHA."""
        if not self.ngrok_manager.url_publica:
            print_aviso("URL do ngrok não disponível")
            return False
        
        # Garante que o WAHA está respondendo antes de criar a sessão
        for _ in range(15):
            if self.waha_manager.verificar_status():
                break
            await asyncio.sleep(2)
        else:
            print_erro("WAHA não respondeu ao configurar webhook")
            return False

        webhook_url = f"{self.ngrok_manager.url_publica}/webhook/whatsapp"

        if self.waha_manager.criar_sessao(webhook_url):
            print_sucesso(f"Webhook configurado: {webhook_url}")
            print_info(f"Basta acessar {self.waha_manager.base_url} e escanear o QR code")
            return True

        print_erro("Falha ao configurar webhook no WAHA")
        return False
    
    async def _verificacao_final(self) -> bool:
        """Verificação final de todos os serviços."""
        servicos_ok = 0
        total_servicos = len(self.monitor.servicos)
        
        for nome, config in self.monitor.servicos.items():
            status = self.monitor.verificar_servico(nome, config)
            if "Online" in status["status"] or "Auth" in status["status"]:
                servicos_ok += 1
        
        print_info(f"Serviços funcionando: {servicos_ok}/{total_servicos}")
        return servicos_ok >= 3  # Pelo menos 3 dos 4 serviços funcionando
    
    async def configuracao_inicial(self):
        """Configuração inicial do ambiente."""
        print_titulo("CONFIGURAÇÃO INICIAL")
        print_info("Funcionalidade em desenvolvimento...")
        print_info("Por enquanto, use a opção 1 (Inicialização Completa)")
    
    def validar_codigo(self):
        """Validação de código Python."""
        print_titulo("VALIDAÇÃO DE CÓDIGO")
        print_info("Verificando sintaxe dos arquivos principais...")
        
        arquivos = [
            "app/main.py",
            "app/core/orquestrador.py", 
            "app/agentes/agente_roteador.py",
            "app/agentes/agente_sumarizador.py"
        ]
        
        problemas = 0
        for arquivo in arquivos:
            if Path(arquivo).exists():
                try:
                    with open(arquivo, 'r', encoding='utf-8') as f:
                        compile(f.read(), arquivo, 'exec')
                    print_sucesso(f"✓ {arquivo}")
                except SyntaxError as e:
                    print_erro(f"✗ {arquivo}: {e}")
                    problemas += 1
            else:
                print_aviso(f"? {arquivo}: Arquivo não encontrado")
        
        if problemas == 0:
            print_sucesso("Todos os arquivos validados!")
        else:
            print_erro(f"{problemas} arquivos com problemas")
    
    async def gerenciar_ngrok(self):
        """Menu de gerenciamento do Ngrok."""
        print_titulo("GERENCIAMENTO NGROK")
        print("1. Iniciar túnel")
        print("2. Verificar status") 
        print("3. Parar túnel")
        
        opcao = input("\nEscolha uma opção: ")
        
        if opcao == "1":
            porta = input("Porta (default 8000): ") or "8000"
            sucesso = self.ngrok_manager.iniciar_tunel(int(porta))
            if sucesso:
                print_sucesso(f"Túnel iniciado: {self.ngrok_manager.url_publica}")
        elif opcao == "2":
            if self.ngrok_manager._verificar_ngrok_ativo():
                url = self.ngrok_manager._obter_url_existente()
                print_info(f"Ngrok ativo: {url}")
            else:
                print_info("Ngrok não está rodando")
        elif opcao == "3":
            if self.ngrok_manager.parar_tunel():
                print_sucesso("Túnel parado")
    
    async def gerenciar_waha(self):
        """Menu de gerenciamento do WAHA."""
        print_titulo("GERENCIAMENTO WAHA")
        print("1. Iniciar container")
        print("2. Verificar status")
        print("3. Parar container")
        
        opcao = input("\nEscolha uma opção: ")
        
        if opcao == "1":
            if self.waha_manager.iniciar_container():
                print_sucesso("Container WAHA iniciado")
        elif opcao == "2":
            if self.waha_manager.verificar_status():
                print_info("WAHA está funcionando")
            else:
                print_info("WAHA não está respondendo")
        elif opcao == "3":
            if self.waha_manager.parar_container():
                print_sucesso("Container WAHA parado")
    
    async def parar_todos_servicos(self):
        """Para todos os serviços de forma controlada."""
        print_titulo("PARANDO TODOS OS SERVIÇOS")
        
        servicos_parados = 0
        
        # Parar API
        if self.api_process:
            try:
                self.api_process.terminate()
                self.api_process.wait(timeout=5)
                print_sucesso("API FastAPI parada")
                servicos_parados += 1
            except:
                print_aviso("Erro ao parar API")
        
        # Parar WAHA
        if self.waha_manager.parar_container():
            print_sucesso("WAHA parado")
            servicos_parados += 1
        
        # Parar Ngrok
        if self.ngrok_manager.parar_tunel():
            print_sucesso("Ngrok parado") 
            servicos_parados += 1
        
        print_info(f"{servicos_parados} serviços parados")
    
    async def verificar_status_componentes(self):
        """Verificação rápida do status de todos os componentes."""
        print_titulo("STATUS DOS COMPONENTES")
        
        for nome, config in self.monitor.servicos.items():
            status = self.monitor.verificar_servico(nome, config)
            print(f"{nome:8} {status['status']:15} {status['detalhes']}")
    
    async def executar(self):
        """
        Loop principal do gerenciador.
        
        Examples:
            >>> sistema = GerenciadorSistema()
            >>> await sistema.executar()
        """
        try:
            while True:
                self.mostrar_menu_principal()
                opcao = input("\n👉 Digite sua opção: ").strip()
                
                continuar = await self.processar_opcao(opcao)
                if not continuar:
                    break
                    
        except KeyboardInterrupt:
            print_colorido("\n\n🛑 Interrompido pelo usuário", Cores.AMARELO)
        except Exception as e:
            print_erro(f"Erro inesperado: {e}")
        finally:
            await self.parar_todos_servicos()

# === FUNÇÃO MAIN E ARGUMENTOS CLI ===

async def main():
    """
    Função principal com suporte a argumentos de linha de comando.
    
    Permite tanto uso interativo quanto comandos diretos via CLI.
    
    Examples:
        >>> # Uso interativo
        >>> python gerenciador_sistema.py
        
        >>> # Comandos diretos
        >>> python gerenciador_sistema.py --iniciar
        >>> python gerenciador_sistema.py --monitor
        >>> python gerenciador_sistema.py --testar
    """
    import argparse
    
    parser = argparse.ArgumentParser(
        description="Gerenciador Unificado do Sistema Bot WhatsApp"
    )
    parser.add_argument("--iniciar", action="store_true", 
                       help="Inicialização completa automática")
    parser.add_argument("--monitor", action="store_true", 
                       help="Dashboard de monitoramento")
    parser.add_argument("--testar", action="store_true", 
                       help="Executar todos os testes")
    parser.add_argument("--validar", action="store_true", 
                       help="Validar código")
    parser.add_argument("--parar", action="store_true", 
                       help="Parar todos os serviços")
    
    args = parser.parse_args()
    
    sistema = GerenciadorSistema()
    
    # Comandos diretos via CLI
    if args.iniciar:
        await sistema.inicializacao_completa()
    elif args.monitor:
        await sistema.monitor.dashboard_tempo_real()
    elif args.testar:
        await sistema.testador.executar_todos_os_testes()
    elif args.validar:
        sistema.validar_codigo()
    elif args.parar:
        await sistema.parar_todos_servicos()
    else:
        # Modo interativo (padrão)
        await sistema.executar()

if __name__ == "__main__":
    # Garantir que diretórios necessários existam
    Path("logs").mkdir(exist_ok=True)
    Path("temp").mkdir(exist_ok=True)
    
    # Executar sistema
    asyncio.run(main())<|MERGE_RESOLUTION|>--- conflicted
+++ resolved
@@ -259,11 +259,7 @@
             # Tentar remover sessão existente
             try:
                 requests.delete(
-<<<<<<< HEAD
                     f"{self.base_url}/api/sessions/default",
-=======
-                    f"http://localhost:3000/api/sessions/{session_name}",
->>>>>>> 2d9ff843
                     headers=headers,
                     timeout=5
                 )
