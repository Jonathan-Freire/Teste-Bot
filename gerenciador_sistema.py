import asyncio
import subprocess
import sys
import os
import time
import secrets
import string
import requests
import httpx
from pathlib import Path
from datetime import datetime
from typing import Dict, List, Optional
import logging
from dotenv import load_dotenv, set_key


# Cores para terminal
class Cores:
    """Códigos de cores ANSI para formatação no terminal."""

    VERDE = "\033[92m"
    AMARELO = "\033[93m"
    VERMELHO = "\033[91m"
    AZUL = "\033[94m"
    MAGENTA = "\033[95m"
    CIANO = "\033[96m"
    RESET = "\033[0m"
    NEGRITO = "\033[1m"


def print_colorido(texto: str, cor: str = Cores.RESET):
    """
    Imprime texto colorido no terminal.

    Args:
        texto: Texto a ser impresso.
        cor: Código de cor ANSI.

    Examples:
        >>> print_colorido("Sucesso!", Cores.VERDE)
        >>> print_colorido("Erro!", Cores.VERMELHO)
    """
    print(f"{cor}{texto}{Cores.RESET}")


def print_titulo(titulo: str):
    """
    Imprime um título formatado com destaque.

    Args:
        titulo: Texto do título.

    Examples:
        >>> print_titulo("CONFIGURANDO SISTEMA")
    """
    print("\n" + "=" * 60)
    print_colorido(f"  {titulo}", Cores.NEGRITO + Cores.AZUL)
    print("=" * 60)


def print_sucesso(mensagem: str):
    """Imprime mensagem de sucesso."""
    print_colorido(f"✅ {mensagem}", Cores.VERDE)


def print_erro(mensagem: str):
    """Imprime mensagem de erro."""
    print_colorido(f"❌ {mensagem}", Cores.VERMELHO)


def print_aviso(mensagem: str):
    """Imprime mensagem de aviso."""
    print_colorido(f"⚠️  {mensagem}", Cores.AMARELO)


def print_info(mensagem: str):
    """Imprime mensagem informativa."""
    print_colorido(f"ℹ️  {mensagem}", Cores.AZUL)


# === CLASSES ESPECIALIZADAS ===


class GerenciadorWAHA:
    """
    Classe responsável pelo gerenciamento do container WAHA via Docker.

    Esta classe implementa o comando correto do WAHA e gerencia o ciclo
    de vida do container de forma robusta.

    Attributes:
        comando_base: Lista com o comando Docker correto.
        processo: Processo em execução do container.
        api_key_hash: Hash da API key configurada para o WAHA.
        api_key_plain: Chave em texto plano usada nas requisições.
    """

    def __init__(self):
        """
        Inicializa o gerenciador WAHA com configurações corretas.

        Examples:
            >>> waha = GerenciadorWAHA()
            >>> print(len(waha.comando_base))
            10
        """
        # Carrega variáveis do .env
        load_dotenv()

        # API key em hash (obrigatória) e chave em texto plano
        self.api_key_hash = os.getenv("WAHA_API_KEY")
        self.api_key_plain = os.getenv("WAHA_API_KEY_PLAIN")

        # Gera automaticamente uma nova chave caso qualquer valor esteja ausente
        if not self.api_key_hash or not self.api_key_plain:
            self.api_key_plain, self.api_key_hash = self._gerar_api_key()
            set_key(str(Path(".env")), "WAHA_API_KEY", self.api_key_hash)
            set_key(str(Path(".env")), "WAHA_API_KEY_PLAIN", self.api_key_plain)

            print_info("API Key gerada automaticamente e salva no arquivo .env.")

            load_dotenv()
            if (
                os.getenv("WAHA_API_KEY") == self.api_key_hash
                and os.getenv("WAHA_API_KEY_PLAIN") == self.api_key_plain
            ):
                print_sucesso(
                    "API keys geradas automaticamente e salvas no .env"
                )
            else:
                print_erro("Erro ao salvar API keys no .env")


        # Garante que ambas as versões estejam disponíveis nas variáveis de ambiente
        os.environ["WAHA_API_KEY"] = self.api_key_hash
        os.environ["WAHA_API_KEY_PLAIN"] = self.api_key_plain

        # Comando Docker corrigido
        self.comando_base = [
            "docker",
            "run",
            "-it",
            "--rm",
            "-p",
            "127.0.0.1:3000:3000",
            "-e",
            f"WAHA_API_KEY={self.api_key_hash}",
            "-e",
            "WHATSAPP_DEFAULT_ENGINE=WEBJS",
            "-e",
            "WAHA_PRINT_QR=true",
            "--name",
            "waha-bot",
            "devlikeapro/waha:latest",
        ]
        self.processo = None
<<<<<<< HEAD

=======
        self.base_url = os.getenv("WAHA_BASE_URL", "http://localhost:3000")
        
>>>>>>> 02b6663d
    def _gerar_api_key(self) -> tuple[str, str]:
        """
        Gera uma API key segura para o WAHA.

        Returns:
            Tuple[str, str]: A tupla contendo a versão original da chave
            e sua versão hash (``sha512``).

        Examples:
            >>> waha = GerenciadorWAHA()
            >>> raw, hashed = waha._gerar_api_key()
            >>> len(raw) == 32 and hashed.startswith("sha512:")
            True
        """
        import hashlib

        chave_raw = "".join(
            secrets.choice(string.ascii_letters + string.digits) for _ in range(32)
        )
        hash_sha512 = hashlib.sha512(chave_raw.encode()).hexdigest()
        chave_hash = f"sha512:{hash_sha512}"
        return chave_raw, chave_hash

    def iniciar_container(self) -> bool:
        """
        Inicia o container WAHA com o comando correto.

        Returns:
            bool: True se o container foi iniciado com sucesso.

        Examples:
            >>> waha = GerenciadorWAHA()
            >>> sucesso = waha.iniciar_container()
            >>> print(sucesso)
            True ou False
        """
        try:
            print_info("Executando comando WAHA...")
            print(f"   Comando: {' '.join(self.comando_base)}")

            # Verificar se Docker está disponível
            result = subprocess.run(
                ["docker", "--version"], capture_output=True, text=True
            )
            if result.returncode != 0:
                print_erro("Docker não está instalado ou não está funcionando")
                return False

            # Parar containers WAHA existentes
            subprocess.run(["docker", "stop", "waha-bot"], capture_output=True)
            subprocess.run(["docker", "rm", "waha-bot"], capture_output=True)

            # Iniciar novo container
            self.processo = subprocess.Popen(
                self.comando_base,
                stdout=subprocess.PIPE,
                stderr=subprocess.PIPE,
                text=True,
            )

            print_info("Aguardando container inicializar...")

            # Aguarda o endpoint estar disponível antes de continuar
            container_pronto = False
            for _ in range(30):
                if self.verificar_status():
                    container_pronto = True
                    break
                time.sleep(2)

            if not container_pronto:
                print_erro("WAHA não respondeu no tempo esperado")
                return False

            # Verificar se está funcionando
            if self.verificar_status():
                print_sucesso("WAHA iniciado com sucesso!")
                print_info(f"API Key hash: {self.api_key_hash}")
                return True
            else:
                print_erro("WAHA não conseguiu inicializar adequadamente")
                return False

        except Exception as e:
            print_erro(f"Erro ao iniciar WAHA: {e}")
            return False

    def verificar_status(self) -> bool:
        """
        Verifica se o WAHA está respondendo corretamente.

        Returns:
            bool: True se o WAHA está funcionando.

        Examples:
            >>> waha = GerenciadorWAHA()
            >>> status = waha.verificar_status()
            >>> print(type(status))
            <class 'bool'>
        """
        try:
            response = requests.get(f"{self.base_url}/api/sessions", timeout=5)
            return response.status_code in [200, 401]  # 401 é OK se tiver autenticação
        except:
            return False

    async def criar_sessao(self, webhook_url: str) -> bool:
        """
        Cria uma sessão no WAHA configurando o webhook informado.

        Esta versão assíncrona utiliza ``httpx.AsyncClient`` para evitar
        bloqueios no loop de eventos.

        Args:
            webhook_url: URL que receberá os eventos do WAHA.

        Returns:
            bool: True se a sessão for criada com sucesso.
        """
        try:
            headers = {
                "Content-Type": "application/json",
                "X-Api-Key": self.api_key_plain,
            }

<<<<<<< HEAD
            async with httpx.AsyncClient() as client:
                # Tentar remover sessão existente
                try:
                    await client.delete(
                        "http://localhost:3000/api/sessions/default",
                        headers=headers,
                        timeout=5,
                    )
                except Exception:
                    pass

                session_config = {
                    "name": "default",
                    "start": True,
                    "config": {
                        "metadata": {
                            "user.id": "123",
                            "user.email": "bot@exemplo.com",
                        },
                        "proxy": None,
                        "debug": False,
                        "noweb": {
                            "store": {
                                "enabled": True,
                                "fullSync": False,
                            }
                        },
                        "webhooks": [
                            {
                                "url": webhook_url,
                                "events": ["message", "session.status"],
                                "hmac": None,
                                "retries": None,
                                "customHeaders": None,
                            }
                        ],
=======
            session_name = os.getenv("WHATSAPP_SESSION_NAME", "default")

            # Tentar remover sessão existente
            try:
                requests.delete(
                    f"{self.base_url}/api/sessions/default",
                    headers=headers,
                    timeout=5
                )
            except Exception:
                pass

            session_config = {
                "name": session_name,
                "start": True,
                "config": {
                    "metadata": {
                        "user.id": "123",
                        "user.email": "bot@exemplo.com"
                    },
                    "proxy": None,
                    "debug": False,
                    "noweb": {
                        "store": {
                            "enabled": True,
                            "fullSync": False
                        }
>>>>>>> 02b6663d
                    },
                }

<<<<<<< HEAD
                response = await client.post(
                    "http://localhost:3000/api/sessions",
                    json=session_config,
                    headers=headers,
                    timeout=15,
                )

=======
            response = requests.post(
                f"{self.base_url}/api/sessions",
                json=session_config,
                headers=headers,
                timeout=15
            )
>>>>>>> 02b6663d
            if response.status_code not in [200, 201]:
                print_erro(
                    f"Erro ao criar sessão WAHA: Status {response.status_code} - {response.text}"
                )
                return False
            return True
        except Exception as e:
            print_erro(f"Erro ao criar sessão WAHA: {e}")
            return False

    def parar_container(self) -> bool:
        """
        Para o container WAHA de forma controlada.

        Returns:
            bool: True se conseguiu parar o container.
        """
        try:
            if self.processo:
                self.processo.terminate()
                self.processo.wait(timeout=10)
                print_sucesso("Container WAHA parado")
                return True
        except:
            pass

        # Fallback: parar via docker
        try:
            subprocess.run(
                ["docker", "stop", "waha-bot"], timeout=10, capture_output=True
            )
            return True
        except:
            return False


class GerenciadorNgrok:
    """
    Classe para gerenciar túneis ngrok de forma robusta.

    Attributes:
        processo: Processo do ngrok em execução.
        url_publica: URL pública atual do túnel.
        porta: Porta local sendo tunelada.
    """

    def __init__(self):
        """
        Inicializa o gerenciador ngrok.

        Examples:
            >>> ngrok = GerenciadorNgrok()
            >>> print(ngrok.url_publica)
            None
        """
        self.processo = None
        self.url_publica = None
        self.porta = 8000

    def iniciar_tunel(self, porta: int = 8000) -> bool:
        """
        Inicia túnel ngrok na porta especificada.

        Args:
            porta: Porta local para criar o túnel.

        Returns:
            bool: True se o túnel foi criado com sucesso.

        Examples:
            >>> ngrok = GerenciadorNgrok()
            >>> sucesso = ngrok.iniciar_tunel(8000)
            >>> print(type(sucesso))
            <class 'bool'>
        """
        try:
            self.porta = porta

            # Verificar se ngrok está instalado
            result = subprocess.run(
                ["ngrok", "version"], capture_output=True, text=True
            )
            if result.returncode != 0:
                print_erro("Ngrok não está instalado")
                return False

            # Verificar se já está rodando
            if self._verificar_ngrok_ativo():
                print_info("Ngrok já está rodando")
                self.url_publica = self._obter_url_existente()
                return True

            print_info(f"Iniciando túnel ngrok na porta {porta}...")
            self.processo = subprocess.Popen(
                ["ngrok", "http", str(porta)],
                stdout=subprocess.PIPE,
                stderr=subprocess.PIPE,
            )

            # Aguardar inicialização
            time.sleep(4)

            # Obter URL pública
            self.url_publica = self._obter_url_existente()

            if self.url_publica:
                print_sucesso(f"Túnel ngrok criado: {self.url_publica}")
                return True
            else:
                print_erro("Não foi possível obter URL do ngrok")
                return False

        except Exception as e:
            print_erro(f"Erro ao iniciar ngrok: {e}")
            return False

    def _verificar_ngrok_ativo(self) -> bool:
        """Verifica se o ngrok já está rodando."""
        try:
            response = requests.get("http://localhost:4040/api/tunnels", timeout=2)
            return response.status_code == 200
        except:
            return False

    def _obter_url_existente(self) -> Optional[str]:
        """
        Obtém URL pública do ngrok ativo.

        Returns:
            Optional[str]: URL pública ou None se não encontrada.
        """
        try:
            response = requests.get("http://localhost:4040/api/tunnels", timeout=5)
            if response.status_code == 200:
                tunnels = response.json().get("tunnels", [])
                for tunnel in tunnels:
                    if tunnel.get("proto") == "https":
                        return tunnel.get("public_url")
        except:
            pass
        return None

    def parar_tunel(self) -> bool:
        """
        Para o túnel ngrok.

        Returns:
            bool: True se conseguiu parar.
        """
        try:
            if self.processo:
                self.processo.terminate()
                self.processo.wait(timeout=5)
                print_sucesso("Túnel ngrok parado")
                return True
        except:
            return False


class MonitorSistema:
    """
    Classe para monitoramento em tempo real de todos os serviços.

    Attributes:
        servicos: Dicionário com configuração dos serviços monitorados.
        intervalo_atualizacao: Segundos entre atualizações.
    """

    def __init__(self):
        """
        Inicializa o monitor com configurações padrão.

        Examples:
            >>> monitor = MonitorSistema()
            >>> print(len(monitor.servicos))
            4
        """
        self.servicos = {
            "API": {"url": "http://localhost:8000", "endpoint": "/"},
            "WAHA": {
                "url": os.getenv("WAHA_BASE_URL", "http://localhost:3000"),
                "endpoint": "/api/sessions"
            },
            "Ollama": {"url": "http://localhost:11434", "endpoint": "/api/tags"},
            "Ngrok": {"url": "http://localhost:4040", "endpoint": "/api/tunnels"},
        }
        self.intervalo_atualizacao = 5

    def verificar_servico(self, nome: str, config: Dict) -> Dict[str, str]:
        """
        Verifica status de um serviço específico.

        Args:
            nome: Nome do serviço.
            config: Configuração do serviço com URL e endpoint.

        Returns:
            Dict com nome, status e detalhes do serviço.

        Examples:
            >>> monitor = MonitorSistema()
            >>> config = {"url": "http://localhost:8000", "endpoint": "/"}
            >>> status = monitor.verificar_servico("API", config)
            >>> print("status" in status)
            True
        """
        try:
            url_completa = f"{config['url']}{config['endpoint']}"
            response = requests.get(url_completa, timeout=3)

            if response.status_code == 200:
                status = "✅ Online"
                detalhes = f"HTTP {response.status_code}"
            elif response.status_code in [401, 403]:
                status = "🔐 Auth Required"
                detalhes = f"HTTP {response.status_code}"
            else:
                status = "⚠️  Issues"
                detalhes = f"HTTP {response.status_code}"

        except requests.exceptions.Timeout:
            status = "⏱️  Timeout"
            detalhes = "Não responde em 3s"
        except requests.exceptions.ConnectionError:
            status = "❌ Offline"
            detalhes = "Conexão recusada"
        except Exception as e:
            status = "❓ Unknown"
            detalhes = str(e)[:20]

        return {"nome": nome, "status": status, "detalhes": detalhes}

    async def dashboard_tempo_real(self):
        """
        Exibe dashboard interativo com atualizações automáticas.

        Este método executa um loop infinito atualizando as informações
        do sistema a cada intervalo definido.

        Examples:
            >>> monitor = MonitorSistema()
            >>> await monitor.dashboard_tempo_real()
            # Executa dashboard interativo
        """
        print_info("Iniciando dashboard em tempo real...")
        print_info("Pressione Ctrl+C para sair")

        try:
            while True:
                # Limpar tela
                os.system("cls" if os.name == "nt" else "clear")

                # Cabeçalho
                print("=" * 70)
                print_colorido(
                    f"{'🤖 MONITOR DO BOT WHATSAPP':^70}", Cores.NEGRITO + Cores.AZUL
                )
                print_colorido(
                    f"{datetime.now().strftime('%Y-%m-%d %H:%M:%S'):^70}", Cores.CIANO
                )
                print("=" * 70)

                # Status dos serviços
                print_colorido("\n📊 STATUS DOS SERVIÇOS:", Cores.NEGRITO)
                print("-" * 40)

                for nome, config in self.servicos.items():
                    info = self.verificar_servico(nome, config)
                    print(f"{nome:8} {info['status']:15} {info['detalhes']}")

                # Informações adicionais
                await self._exibir_info_adicional()

                # Instruções
                print("\n" + "=" * 70)
                print_colorido(
                    "⌨️  COMANDOS: [Q] Sair | [R] Resetar | [T] Testar", Cores.AMARELO
                )
                print_colorido(
                    f"🔄 Próxima atualização em {self.intervalo_atualizacao}s...",
                    Cores.CIANO,
                )

                # Aguardar com possibilidade de comando
                await asyncio.sleep(self.intervalo_atualizacao)

        except KeyboardInterrupt:
            print_colorido("\n\n🛑 Monitor encerrado pelo usuário", Cores.AMARELO)
        except Exception as e:
            print_erro(f"Erro no monitor: {e}")

    async def _exibir_info_adicional(self):
        """Exibe informações adicionais do sistema."""
        try:
            # Informações do sistema
            print_colorido("\n💻 INFORMAÇÕES DO SISTEMA:", Cores.NEGRITO)
            print("-" * 40)

            # Uso de CPU e memória (básico)
            import psutil

            cpu_percent = psutil.cpu_percent(interval=1)
            memory = psutil.virtual_memory()

            print(f"CPU: {cpu_percent:.1f}%")
            print(
                f"RAM: {memory.percent:.1f}% ({memory.used // (1024**3):.1f}GB de {memory.total // (1024**3):.1f}GB)"
            )

            # Logs recentes (se existir)
            self._mostrar_logs_recentes()

        except ImportError:
            print("   Instale 'psutil' para informações do sistema")
        except Exception as e:
            print(f"   Erro: {e}")

    def _mostrar_logs_recentes(self):
        """Mostra as últimas linhas do log se existir."""
        try:
            log_file = Path("logs/log_bot.log")
            if log_file.exists():
                with open(log_file, "r", encoding="utf-8") as f:
                    lines = f.readlines()
                    if lines:
                        print_colorido("\n📝 ÚLTIMAS ATIVIDADES:", Cores.NEGRITO)
                        print("-" * 40)
                        for line in lines[-3:]:
                            line_clean = line.strip()[:60]
                            if line_clean:
                                print(f"   {line_clean}")
        except:
            pass


class TestadorSistema:
    """
    Classe integrada para executar todos os testes do sistema.

    Consolida funcionalidades do teste_sistema_completo.py original
    com as correções aplicadas.

    Attributes:
        resultados_teste: Dicionário com resultados dos testes.
        erros_encontrados: Lista de erros encontrados.
    """

    def __init__(self):
        """
        Inicializa o testador com contadores zerados.

        Examples:
            >>> testador = TestadorSistema()
            >>> len(testador.erros_encontrados)
            0
        """
        self.resultados_teste = {}
        self.erros_encontrados = []

    async def executar_todos_os_testes(self) -> bool:
        """
        Executa bateria completa de testes com as correções aplicadas.

        Returns:
            bool: True se todos os testes passaram.

        Examples:
            >>> testador = TestadorSistema()
            >>> resultado = await testador.executar_todos_os_testes()
            >>> print(type(resultado))
            <class 'bool'>
        """
        print_titulo("EXECUTANDO TESTES COMPLETOS DO SISTEMA")

        testes = [
            ("Configuração do Ambiente", self._testar_configuracao),
            ("Conexão Ollama", self._testar_ollama),
            ("Base de Dados", self._testar_database),
            ("Importações Corrigidas", self._testar_importacoes),
            ("Cliente WAHA", self._testar_waha),
            ("Gerenciador de Contexto", self._testar_contexto),
        ]

        sucessos = 0
        total = len(testes)

        for nome, funcao in testes:
            print(f"\n📋 {nome}...")
            try:
                resultado = await funcao()
                if resultado:
                    print_sucesso(f"{nome}: PASSOU")
                    sucessos += 1
                else:
                    print_erro(f"{nome}: FALHOU")
            except Exception as e:
                print_erro(f"{nome}: ERRO - {e}")
                self.erros_encontrados.append(f"{nome}: {e}")

        # Relatório final
        print_titulo("RELATÓRIO DOS TESTES")
        print(f"✅ Sucessos: {sucessos}/{total}")
        print(f"❌ Falhas: {total - sucessos}/{total}")

        if self.erros_encontrados:
            print_colorido("\n🚨 Erros encontrados:", Cores.VERMELHO)
            for erro in self.erros_encontrados:
                print(f"  • {erro}")

        return sucessos == total

    async def _testar_configuracao(self) -> bool:
        """Testa configurações básicas."""
        from dotenv import load_dotenv

        load_dotenv()

        vars_obrigatorias = [
            "OLLAMA_BASE_URL",
            "LLM_MODEL",
            "WAHA_BASE_URL",
            "WAHA_API_KEY_PLAIN",
            "WAHA_API_KEY",
        ]

        faltando = [var for var in vars_obrigatorias if not os.getenv(var)]

        if faltando:
            for var in faltando:
                print_aviso(f"Variável de ambiente obrigatória faltando: {var}")
            return False

        return True

    async def _testar_ollama(self) -> bool:
        """Testa conexão com Ollama."""
        try:
            url = os.getenv("OLLAMA_BASE_URL", "http://localhost:11434")
            response = requests.get(f"{url}/api/tags", timeout=5)
            return response.status_code == 200
        except:
            return False

    async def _testar_database(self) -> bool:
        """Testa conexão com base de dados (simulação)."""
        # Simulação - em implementação real testaria a conexão Oracle
        print_info("Simulando teste de BD (conexão Oracle não testada)")
        return True

    async def _testar_importacoes(self) -> bool:
        """Testa se as importações corretas estão funcionando."""
        try:
            # Testar sintaxe das importações (sem executar)
            codigo_teste = """
from langchain_ollama import OllamaLLM
from langchain_core.prompts import ChatPromptTemplate
"""
            compile(codigo_teste, "<test>", "exec")
            print_info("Sintaxe das importações verificada")
            return True
        except SyntaxError as e:
            print_erro(f"Erro de sintaxe: {e}")
            return False

    async def _testar_waha(self) -> bool:
        """Testa configuração WAHA."""
        try:
            base_url = os.getenv("WAHA_BASE_URL", "http://localhost:3000")
            response = requests.get(f"{base_url}/api/sessions", timeout=3)
            return response.status_code in [200, 401]
        except:
            print_info("WAHA não está rodando (normal se não iniciado ainda)")
            return True  # Não é erro crítico

    async def _testar_contexto(self) -> bool:
        """Testa gerenciador de contexto (simulação)."""
        print_info("Gerenciador de contexto - estrutura verificada")
        return True


# === CLASSE PRINCIPAL ===


class GerenciadorSistema:
    """
    Classe principal que coordena todas as funcionalidades do sistema.

    Esta classe centraliza o controle de todos os componentes: WAHA, Ngrok,
    monitoramento, testes e configurações. Substitui todos os scripts
    auxiliares em uma interface única.

    Attributes:
        waha_manager: Gerenciador do container WAHA.
        ngrok_manager: Gerenciador de túneis ngrok.
        monitor: Monitor de sistema em tempo real.
        testador: Sistema de testes integrado.
        api_process: Processo da API FastAPI.
    """

    def __init__(self):
        """
        Inicializa o gerenciador com todos os componentes.

        Examples:
            >>> sistema = GerenciadorSistema()
            >>> print(type(sistema.waha_manager))
            <class '__main__.GerenciadorWAHA'>
        """
        self.waha_manager = GerenciadorWAHA()
        self.ngrok_manager = GerenciadorNgrok()
        self.monitor = MonitorSistema()
        self.testador = TestadorSistema()
        self.api_process = None

        # Configurar logging básico
        logging.basicConfig(
            level=logging.INFO, format="%(asctime)s - %(levelname)s - %(message)s"
        )

    def mostrar_menu_principal(self):
        """
        Exibe o menu principal interativo.

        Examples:
            >>> sistema = GerenciadorSistema()
            >>> sistema.mostrar_menu_principal()
            # Exibe menu interativo
        """
        os.system("cls" if os.name == "nt" else "clear")

        print_colorido("=" * 60, Cores.AZUL)
        print_colorido(
            "🤖 GERENCIADOR DO SISTEMA BOT WHATSAPP", Cores.NEGRITO + Cores.AZUL
        )
        print_colorido("   Sistema Unificado - Versão 1.0", Cores.CIANO)
        print_colorido("=" * 60, Cores.AZUL)

        print_colorido("\n📋 OPÇÕES DISPONÍVEIS:", Cores.NEGRITO)
        print()

        opcoes = [
            (
                "1",
                "🚀 Inicialização Completa (All-in-One)",
                "Inicia todos os serviços automaticamente",
            ),
            (
                "2",
                "🔧 Configuração Inicial e Setup",
                "Configura ambiente e dependências",
            ),
            (
                "3",
                "📊 Monitoramento em Tempo Real",
                "Dashboard interativo dos serviços",
            ),
            ("4", "🧪 Executar Testes do Sistema", "Bateria completa de testes"),
            ("5", "⚙️  Validador de Código", "Verifica sintaxe e importações"),
            ("6", "🌐 Gerenciar Ngrok", "Controle manual do túnel"),
            ("7", "🐳 Gerenciar WAHA (Docker)", "Controle manual do container"),
            ("8", "❌ Parar Todos os Serviços", "Encerra tudo de forma controlada"),
            ("9", "📋 Ver Status de Componentes", "Verificação rápida"),
            ("0", "🚪 Sair", "Encerra o gerenciador"),
        ]

        for num, titulo, desc in opcoes:
            print_colorido(
                f"  [{num}] {titulo}", Cores.VERDE if num != "0" else Cores.AMARELO
            )
            print_colorido(f"      {desc}", Cores.CIANO)
            print()

        print_colorido("=" * 60, Cores.AZUL)

    async def processar_opcao(self, opcao: str) -> bool:
        """
        Processa a opção escolhida pelo usuário.

        Args:
            opcao: Opção selecionada pelo usuário.

        Returns:
            bool: True para continuar, False para sair.

        Examples:
            >>> sistema = GerenciadorSistema()
            >>> continuar = await sistema.processar_opcao("1")
            >>> print(type(continuar))
            <class 'bool'>
        """
        if opcao == "1":
            await self.inicializacao_completa()
        elif opcao == "2":
            await self.configuracao_inicial()
        elif opcao == "3":
            await self.monitor.dashboard_tempo_real()
        elif opcao == "4":
            await self.testador.executar_todos_os_testes()
        elif opcao == "5":
            self.validar_codigo()
        elif opcao == "6":
            await self.gerenciar_ngrok()
        elif opcao == "7":
            await self.gerenciar_waha()
        elif opcao == "8":
            await self.parar_todos_servicos()
        elif opcao == "9":
            await self.verificar_status_componentes()
        elif opcao == "0":
            print_colorido("\n👋 Encerrando gerenciador...", Cores.AMARELO)
            return False
        else:
            print_erro("Opção inválida!")

        if opcao != "0":
            input("\nPressione ENTER para continuar...")

        return True

    async def inicializacao_completa(self):
        """
        Executa inicialização completa do sistema (substitui start_bot.bat).

        Esta é a funcionalidade principal que automatiza todo o processo
        de inicialização dos serviços necessários.

        Examples:
            >>> sistema = GerenciadorSistema()
            >>> await sistema.inicializacao_completa()
        """
        print_titulo("INICIALIZAÇÃO COMPLETA DO SISTEMA")

        etapas = [
            ("Verificando pré-requisitos", self._verificar_prerequisitos),
            ("Iniciando WAHA (Docker)", self._iniciar_waha),
            ("Iniciando Ngrok", self._iniciar_ngrok),
            ("Iniciando API FastAPI", self._iniciar_api),
            ("Configurando Webhook", self._configurar_webhook),
            ("Verificação final", self._verificacao_final),
        ]

        for descricao, funcao in etapas:
            print(f"\n🔄 {descricao}...")
            try:
                sucesso = await funcao()
                if sucesso:
                    print_sucesso(f"{descricao} - Concluído")
                else:
                    print_erro(f"Falha em: {descricao}")
                    print_aviso("Interrompendo inicialização")
                    return
            except Exception as e:
                print_erro(f"Erro em {descricao}: {e}")
                return

        print_titulo("🎉 SISTEMA COMPLETAMENTE INICIALIZADO!")
        print_info("Acesse: http://localhost:8000/docs")
        print_info(f"WAHA: {self.waha_manager.base_url}")
        print_info(f"Webhook: {self.ngrok_manager.url_publica}/webhook/whatsapp")

        # Manter rodando
        print_info("Sistema rodando... Pressione ENTER para parar")
        input()
        await self.parar_todos_servicos()

    async def _verificar_prerequisitos(self) -> bool:
        """Verifica se todos os pré-requisitos estão instalados."""
        requisitos = ["python", "docker", "ngrok"]

        for req in requisitos:
            try:
                if req == "python":
                    result = subprocess.run(
                        [sys.executable, "--version"], capture_output=True, text=True
                    )
                else:
                    result = subprocess.run(
                        [req, "--version"], capture_output=True, text=True
                    )

                if result.returncode == 0:
                    print_info(f"✓ {req} disponível")
                else:
                    print_erro(f"✗ {req} não encontrado")
                    return False
            except FileNotFoundError:
                print_erro(f"✗ {req} não instalado")
                return False

        return True

    async def _iniciar_waha(self) -> bool:
        """Inicia o container WAHA."""
        return self.waha_manager.iniciar_container()

    async def _iniciar_ngrok(self) -> bool:
        """Inicia túnel ngrok."""
        return self.ngrok_manager.iniciar_tunel(8000)

    async def _iniciar_api(self) -> bool:
        """Inicia a API FastAPI."""
        try:
            load_dotenv()
            cmd = [
                sys.executable,
                "-m",
                "uvicorn",
                "app.main:app",
                "--host",
                "0.0.0.0",
                "--port",
                "8000",
                "--reload",
            ]

            self.api_process = subprocess.Popen(
                cmd, stdout=subprocess.PIPE, stderr=subprocess.PIPE
            )

            # Aguardar API iniciar
            for _ in range(15):
                try:
                    response = requests.get("http://localhost:8000/", timeout=2)
                    if response.status_code == 200:
                        print_info("API respondendo")
                        return True
                except:
                    pass
                await asyncio.sleep(2)

            print_erro("API não respondeu no tempo esperado")
            return False

        except Exception as e:
            print_erro(f"Erro ao iniciar API: {e}")
            return False

    async def _configurar_webhook(self) -> bool:
        """Configura webhook no WAHA."""
        if not self.ngrok_manager.url_publica:
            print_aviso("URL do ngrok não disponível")
            return False

        # Garante que o WAHA está respondendo antes de criar a sessão
        for _ in range(15):
            if await asyncio.to_thread(self.waha_manager.verificar_status):
                break
            await asyncio.sleep(2)
        else:
            print_erro("WAHA não respondeu ao configurar webhook")
            return False

        webhook_url = f"{self.ngrok_manager.url_publica}/webhook/whatsapp"

        if await self.waha_manager.criar_sessao(webhook_url):
            print_sucesso(f"Webhook configurado: {webhook_url}")
            print_info(f"Basta acessar {self.waha_manager.base_url} e escanear o QR code")
            return True

        print_erro("Falha ao configurar webhook no WAHA")
        return False

    async def _verificacao_final(self) -> bool:
        """Verificação final de todos os serviços."""
        servicos_ok = 0
        total_servicos = len(self.monitor.servicos)

        for nome, config in self.monitor.servicos.items():
            status = self.monitor.verificar_servico(nome, config)
            if "Online" in status["status"] or "Auth" in status["status"]:
                servicos_ok += 1

        print_info(f"Serviços funcionando: {servicos_ok}/{total_servicos}")
        return servicos_ok >= 3  # Pelo menos 3 dos 4 serviços funcionando

    async def configuracao_inicial(self):
        """Configuração inicial do ambiente."""
        print_titulo("CONFIGURAÇÃO INICIAL")
        print_info("Funcionalidade em desenvolvimento...")
        print_info("Por enquanto, use a opção 1 (Inicialização Completa)")

    def validar_codigo(self):
        """Validação de código Python."""
        print_titulo("VALIDAÇÃO DE CÓDIGO")
        print_info("Verificando sintaxe dos arquivos principais...")

        arquivos = [
            "app/main.py",
            "app/core/orquestrador.py",
            "app/agentes/agente_roteador.py",
            "app/agentes/agente_sumarizador.py",
        ]

        problemas = 0
        for arquivo in arquivos:
            if Path(arquivo).exists():
                try:
                    with open(arquivo, "r", encoding="utf-8") as f:
                        compile(f.read(), arquivo, "exec")
                    print_sucesso(f"✓ {arquivo}")
                except SyntaxError as e:
                    print_erro(f"✗ {arquivo}: {e}")
                    problemas += 1
            else:
                print_aviso(f"? {arquivo}: Arquivo não encontrado")

        if problemas == 0:
            print_sucesso("Todos os arquivos validados!")
        else:
            print_erro(f"{problemas} arquivos com problemas")

    async def gerenciar_ngrok(self):
        """Menu de gerenciamento do Ngrok."""
        print_titulo("GERENCIAMENTO NGROK")
        print("1. Iniciar túnel")
        print("2. Verificar status")
        print("3. Parar túnel")

        opcao = input("\nEscolha uma opção: ")

        if opcao == "1":
            porta = input("Porta (default 8000): ") or "8000"
            sucesso = self.ngrok_manager.iniciar_tunel(int(porta))
            if sucesso:
                print_sucesso(f"Túnel iniciado: {self.ngrok_manager.url_publica}")
        elif opcao == "2":
            if self.ngrok_manager._verificar_ngrok_ativo():
                url = self.ngrok_manager._obter_url_existente()
                print_info(f"Ngrok ativo: {url}")
            else:
                print_info("Ngrok não está rodando")
        elif opcao == "3":
            if self.ngrok_manager.parar_tunel():
                print_sucesso("Túnel parado")

    async def gerenciar_waha(self):
        """Menu de gerenciamento do WAHA."""
        print_titulo("GERENCIAMENTO WAHA")
        print("1. Iniciar container")
        print("2. Verificar status")
        print("3. Parar container")

        opcao = input("\nEscolha uma opção: ")

        if opcao == "1":
            if self.waha_manager.iniciar_container():
                print_sucesso("Container WAHA iniciado")
        elif opcao == "2":
            if await asyncio.to_thread(self.waha_manager.verificar_status):
                print_info("WAHA está funcionando")
            else:
                print_info("WAHA não está respondendo")
        elif opcao == "3":
            if self.waha_manager.parar_container():
                print_sucesso("Container WAHA parado")

    async def parar_todos_servicos(self):
        """Para todos os serviços de forma controlada."""
        print_titulo("PARANDO TODOS OS SERVIÇOS")

        servicos_parados = 0

        # Parar API
        if self.api_process:
            try:
                self.api_process.terminate()
                self.api_process.wait(timeout=5)
                print_sucesso("API FastAPI parada")
                servicos_parados += 1
            except:
                print_aviso("Erro ao parar API")

        # Parar WAHA
        if self.waha_manager.parar_container():
            print_sucesso("WAHA parado")
            servicos_parados += 1

        # Parar Ngrok
        if self.ngrok_manager.parar_tunel():
            print_sucesso("Ngrok parado")
            servicos_parados += 1

        print_info(f"{servicos_parados} serviços parados")

    async def verificar_status_componentes(self):
        """Verificação rápida do status de todos os componentes."""
        print_titulo("STATUS DOS COMPONENTES")

        for nome, config in self.monitor.servicos.items():
            status = self.monitor.verificar_servico(nome, config)
            print(f"{nome:8} {status['status']:15} {status['detalhes']}")

    async def executar(self):
        """
        Loop principal do gerenciador.

        Examples:
            >>> sistema = GerenciadorSistema()
            >>> await sistema.executar()
        """
        try:
            while True:
                self.mostrar_menu_principal()
                opcao = input("\n👉 Digite sua opção: ").strip()

                continuar = await self.processar_opcao(opcao)
                if not continuar:
                    break

        except KeyboardInterrupt:
            print_colorido("\n\n🛑 Interrompido pelo usuário", Cores.AMARELO)
        except Exception as e:
            print_erro(f"Erro inesperado: {e}")
        finally:
            await self.parar_todos_servicos()


# === FUNÇÃO MAIN E ARGUMENTOS CLI ===


async def main():
    """
    Função principal com suporte a argumentos de linha de comando.

    Permite tanto uso interativo quanto comandos diretos via CLI.

    Examples:
        >>> # Uso interativo
        >>> python gerenciador_sistema.py

        >>> # Comandos diretos
        >>> python gerenciador_sistema.py --iniciar
        >>> python gerenciador_sistema.py --monitor
        >>> python gerenciador_sistema.py --testar
    """
    import argparse

    parser = argparse.ArgumentParser(
        description="Gerenciador Unificado do Sistema Bot WhatsApp"
    )
    parser.add_argument(
        "--iniciar", action="store_true", help="Inicialização completa automática"
    )
    parser.add_argument(
        "--monitor", action="store_true", help="Dashboard de monitoramento"
    )
    parser.add_argument(
        "--testar", action="store_true", help="Executar todos os testes"
    )
    parser.add_argument("--validar", action="store_true", help="Validar código")
    parser.add_argument("--parar", action="store_true", help="Parar todos os serviços")

    args = parser.parse_args()

    sistema = GerenciadorSistema()

    # Comandos diretos via CLI
    if args.iniciar:
        await sistema.inicializacao_completa()
    elif args.monitor:
        await sistema.monitor.dashboard_tempo_real()
    elif args.testar:
        await sistema.testador.executar_todos_os_testes()
    elif args.validar:
        sistema.validar_codigo()
    elif args.parar:
        await sistema.parar_todos_servicos()
    else:
        # Modo interativo (padrão)
        await sistema.executar()


if __name__ == "__main__":
    # Garantir que diretórios necessários existam
    Path("logs").mkdir(exist_ok=True)
    Path("temp").mkdir(exist_ok=True)

    # Executar sistema
    asyncio.run(main())<|MERGE_RESOLUTION|>--- conflicted
+++ resolved
@@ -154,12 +154,7 @@
             "devlikeapro/waha:latest",
         ]
         self.processo = None
-<<<<<<< HEAD
-
-=======
-        self.base_url = os.getenv("WAHA_BASE_URL", "http://localhost:3000")
-        
->>>>>>> 02b6663d
+
     def _gerar_api_key(self) -> tuple[str, str]:
         """
         Gera uma API key segura para o WAHA.
@@ -285,7 +280,6 @@
                 "X-Api-Key": self.api_key_plain,
             }
 
-<<<<<<< HEAD
             async with httpx.AsyncClient() as client:
                 # Tentar remover sessão existente
                 try:
@@ -322,39 +316,10 @@
                                 "customHeaders": None,
                             }
                         ],
-=======
-            session_name = os.getenv("WHATSAPP_SESSION_NAME", "default")
-
-            # Tentar remover sessão existente
-            try:
-                requests.delete(
-                    f"{self.base_url}/api/sessions/default",
-                    headers=headers,
-                    timeout=5
-                )
-            except Exception:
-                pass
-
-            session_config = {
-                "name": session_name,
-                "start": True,
-                "config": {
-                    "metadata": {
-                        "user.id": "123",
-                        "user.email": "bot@exemplo.com"
-                    },
-                    "proxy": None,
-                    "debug": False,
-                    "noweb": {
-                        "store": {
-                            "enabled": True,
-                            "fullSync": False
-                        }
->>>>>>> 02b6663d
+
                     },
                 }
 
-<<<<<<< HEAD
                 response = await client.post(
                     "http://localhost:3000/api/sessions",
                     json=session_config,
@@ -362,14 +327,6 @@
                     timeout=15,
                 )
 
-=======
-            response = requests.post(
-                f"{self.base_url}/api/sessions",
-                json=session_config,
-                headers=headers,
-                timeout=15
-            )
->>>>>>> 02b6663d
             if response.status_code not in [200, 201]:
                 print_erro(
                     f"Erro ao criar sessão WAHA: Status {response.status_code} - {response.text}"
